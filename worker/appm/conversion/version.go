--- conflicted
+++ resolved
@@ -603,10 +603,7 @@
 		SubPath:   path.Base(p),
 	}
 	v.volumeMounts = append(v.volumeMounts, vm)
-<<<<<<< HEAD
-=======
 	var defaultMode int32 = 0777
->>>>>>> 3cbc7c6e
 	vo := corev1.Volume{
 		Name: cmap.Name,
 		VolumeSource: corev1.VolumeSource{
@@ -614,11 +611,7 @@
 				LocalObjectReference: corev1.LocalObjectReference{
 					Name: cmap.Name,
 				},
-<<<<<<< HEAD
-				DefaultMode: &configFileMode,
-=======
 				DefaultMode: &defaultMode,
->>>>>>> 3cbc7c6e
 				Items: []corev1.KeyToPath{
 					corev1.KeyToPath{
 						Key:  k,
