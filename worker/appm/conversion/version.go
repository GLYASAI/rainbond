--- conflicted
+++ resolved
@@ -192,12 +192,9 @@
 		Value: "streamlog",
 	})
 
-<<<<<<< HEAD
-=======
 	bootSeqDepServiceIDs := as.ExtensionSet["boot_seq_dep_service_ids"]
 	logrus.Infof("boot sequence dep service ids: %s", bootSeqDepServiceIDs)
 
->>>>>>> 5f2838e5
 	//set relation app outer env
 	var relationIDs []string
 	relations, err := dbmanager.TenantServiceRelationDao().GetTenantServiceRelations(as.ServiceID)
@@ -222,20 +219,9 @@
 		if err != nil {
 			return nil, err
 		}
-<<<<<<< HEAD
-		var depend string
-		for _, sa := range serviceAliases {
-			if depend != "" {
-				depend += ","
-			}
-			depend += fmt.Sprintf("%s:%s", sa.ServiceAlias, sa.ServiceID)
-		}
-		envs = append(envs, corev1.EnvVar{Name: "DEPEND_SERVICE", Value: depend})
-		envs = append(envs, corev1.EnvVar{Name: "DEPEND_SERVICE_COUNT", Value: strconv.Itoa(len(serviceAliases))})
-=======
 		var Depend string
 		var startupSequenceDependencies []string
-		for _, sa := range serviceAliass {
+		for _, sa := range serviceAliases {
 			if Depend != "" {
 				Depend += ","
 			}
@@ -246,9 +232,8 @@
 			}
 		}
 		envs = append(envs, corev1.EnvVar{Name: "DEPEND_SERVICE", Value: Depend})
-		envs = append(envs, corev1.EnvVar{Name: "DEPEND_SERVICE_COUNT", Value: strconv.Itoa(len(serviceAliass))})
+		envs = append(envs, corev1.EnvVar{Name: "DEPEND_SERVICE_COUNT", Value: strconv.Itoa(len(serviceAliases))})
 		envs = append(envs, corev1.EnvVar{Name: "STARTUP_SEQUENCE_DEPENDENCIES", Value: strings.Join(startupSequenceDependencies, ",")})
->>>>>>> 5f2838e5
 
 		if as.GovernanceMode == model.GovernanceModeBuildInServiceMesh {
 			as.NeedProxy = true
