--- conflicted
+++ resolved
@@ -24,20 +24,6 @@
 
 //Informer kube-api client cache
 type Informer struct {
-<<<<<<< HEAD
-	Ingress      cache.SharedIndexInformer
-	Service      cache.SharedIndexInformer
-	Secret       cache.SharedIndexInformer
-	StatefulSet  cache.SharedIndexInformer
-	Deployment   cache.SharedIndexInformer
-	Pod          cache.SharedIndexInformer
-	ConfigMap    cache.SharedIndexInformer
-	ReplicaSet   cache.SharedIndexInformer
-	Endpoints    cache.SharedIndexInformer
-	Nodes        cache.SharedIndexInformer
-	StorageClass cache.SharedIndexInformer
-	Claim        cache.SharedIndexInformer
-=======
 	Ingress                 cache.SharedIndexInformer
 	Service                 cache.SharedIndexInformer
 	Secret                  cache.SharedIndexInformer
@@ -48,9 +34,10 @@
 	ReplicaSet              cache.SharedIndexInformer
 	Endpoints               cache.SharedIndexInformer
 	Nodes                   cache.SharedIndexInformer
+	StorageClass            cache.SharedIndexInformer
+	Claim                   cache.SharedIndexInformer
 	Events                  cache.SharedIndexInformer
 	HorizontalPodAutoscaler cache.SharedIndexInformer
->>>>>>> 428ba6a3
 }
 
 //Start statrt
@@ -65,13 +52,10 @@
 	go i.ReplicaSet.Run(stop)
 	go i.Endpoints.Run(stop)
 	go i.Nodes.Run(stop)
-<<<<<<< HEAD
 	go i.StorageClass.Run(stop)
 	go i.Claim.Run(stop)
-=======
 	go i.Events.Run(stop)
 	go i.HorizontalPodAutoscaler.Run(stop)
->>>>>>> 428ba6a3
 }
 
 //Ready if all kube informers is syncd, store is ready
