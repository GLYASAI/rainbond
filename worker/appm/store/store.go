// RAINBOND, Application Management Platform
// Copyright (C) 2014-2017 Goodrain Co., Ltd.

// This program is free software: you can redistribute it and/or modify
// it under the terms of the GNU General Public License as published by
// the Free Software Foundation, either version 3 of the License, or
// (at your option) any later version. For any non-GPL usage of Rainbond,
// one or multiple Commercial Licenses authorized by Goodrain Co., Ltd.
// must be obtained first.

// This program is distributed in the hope that it will be useful,
// but WITHOUT ANY WARRANTY; without even the implied warranty of
// MERCHANTABILITY or FITNESS FOR A PARTICULAR PURPOSE. See the
// GNU General Public License for more details.

// You should have received a copy of the GNU General Public License
// along with this program. If not, see <http://www.gnu.org/licenses/>.

package store

import (
	"context"
	"fmt"
	"os"
	"sync"
	"time"

<<<<<<< HEAD
=======
	"github.com/goodrain/rainbond/worker/server/pb"
	"k8s.io/apimachinery/pkg/labels"
	"k8s.io/apimachinery/pkg/selection"

	"github.com/goodrain/rainbond/util/constants"
	monitorv1 "github.com/prometheus-operator/prometheus-operator/pkg/apis/monitoring/v1"
	"github.com/prometheus-operator/prometheus-operator/pkg/client/versioned"
	"k8s.io/apimachinery/pkg/types"

>>>>>>> 24fb3c96
	"github.com/eapache/channels"
	"github.com/goodrain/rainbond/api/util/bcode"
	"github.com/goodrain/rainbond/cmd/worker/option"
	"github.com/goodrain/rainbond/db"
	"github.com/goodrain/rainbond/db/model"
	"github.com/goodrain/rainbond/pkg/apis/rainbond/v1alpha1"
	rainbondversioned "github.com/goodrain/rainbond/pkg/generated/clientset/versioned"
	"github.com/goodrain/rainbond/pkg/generated/informers/externalversions"
	"github.com/goodrain/rainbond/util/constants"
	k8sutil "github.com/goodrain/rainbond/util/k8s"
	"github.com/goodrain/rainbond/worker/appm/conversion"
	"github.com/goodrain/rainbond/worker/appm/f"
	v1 "github.com/goodrain/rainbond/worker/appm/types/v1"
	"github.com/goodrain/rainbond/worker/server/pb"
	workerutil "github.com/goodrain/rainbond/worker/util"
	"github.com/jinzhu/gorm"
	"github.com/pkg/errors"
	monitorv1 "github.com/prometheus-operator/prometheus-operator/pkg/apis/monitoring/v1"
	"github.com/prometheus-operator/prometheus-operator/pkg/client/versioned"
	"github.com/sirupsen/logrus"
	appsv1 "k8s.io/api/apps/v1"
	autoscalingv2 "k8s.io/api/autoscaling/v2beta2"
	corev1 "k8s.io/api/core/v1"
	extensions "k8s.io/api/extensions/v1beta1"
	storagev1 "k8s.io/api/storage/v1"
	apiextensions "k8s.io/apiextensions-apiserver/pkg/apis/apiextensions/v1"
	internalclientset "k8s.io/apiextensions-apiserver/pkg/client/clientset/clientset"
	internalinformers "k8s.io/apiextensions-apiserver/pkg/client/informers/externalversions"
<<<<<<< HEAD
	k8sErrors "k8s.io/apimachinery/pkg/api/errors"
=======
	"k8s.io/apimachinery/pkg/api/errors"
>>>>>>> 24fb3c96
	metav1 "k8s.io/apimachinery/pkg/apis/meta/v1"
	"k8s.io/apimachinery/pkg/labels"
	"k8s.io/apimachinery/pkg/selection"
	"k8s.io/apimachinery/pkg/types"
	"k8s.io/client-go/informers"
	"k8s.io/client-go/kubernetes"
	"k8s.io/client-go/rest"
	"k8s.io/client-go/tools/cache"
)

var rc2RecordType = map[string]string{
	"Deployment":              "mumaul",
	"Statefulset":             "mumaul",
	"HorizontalPodAutoscaler": "hpa",
}

//Storer app runtime store interface
type Storer interface {
	Start() error
	Ready() bool
	GetPod(namespace, name string) (*corev1.Pod, error)
	RegistAppService(*v1.AppService)
	GetAppService(serviceID string) *v1.AppService
	UpdateGetAppService(serviceID string) *v1.AppService
	GetAllAppServices() []*v1.AppService
	GetAppServiceStatus(serviceID string) string
	GetAppServicesStatus(serviceIDs []string) map[string]string
	GetTenantResource(tenantID string) TenantResource
	GetTenantResourceList() []TenantResource
	GetTenantRunningApp(tenantID string) []*v1.AppService
	GetNeedBillingStatus(serviceIDs []string) map[string]string
	OnDeletes(obj ...interface{})
	RegistPodUpdateListener(string, chan<- *corev1.Pod)
	UnRegistPodUpdateListener(string)
	RegisterVolumeTypeListener(string, chan<- *model.TenantServiceVolumeType)
	UnRegisterVolumeTypeListener(string)
	InitOneThirdPartService(service *model.TenantServices) error
	GetCrds() ([]*apiextensions.CustomResourceDefinition, error)
	GetCrd(name string) (*apiextensions.CustomResourceDefinition, error)
	GetServiceMonitorClient() (*versioned.Clientset, error)
	GetAppStatus(appID string) (pb.AppStatus_Status, error)
	GetAppResources(appID string) (int64, int64, error)
	GetHelmApp(namespace, name string) (*v1alpha1.HelmApp, error)
	ListPods(namespace string, selector labels.Selector) ([]*corev1.Pod, error)
	ListReplicaSets(namespace string, selector labels.Selector) ([]*appsv1.ReplicaSet, error)
	ListServices(namespace string, selector labels.Selector) ([]*corev1.Service, error)
}

// EventType type of event associated with an informer
type EventType string

const (
	// CreateEvent event associated with new objects in an informer
	CreateEvent EventType = "CREATE"
	// UpdateEvent event associated with an object update in an informer
	UpdateEvent EventType = "UPDATE"
	// DeleteEvent event associated when an object is removed from an informer
	DeleteEvent EventType = "DELETE"
)

// Event holds the context of an event.
type Event struct {
	Type EventType
	Obj  interface{}
}

// ProbeInfo holds the context of a probe.
type ProbeInfo struct {
	Sid  string `json:"sid"`
	UUID string `json:"uuid"`
	IP   string `json:"ip"`
	Port int32  `json:"port"`
}

//appRuntimeStore app runtime store
//cache all kubernetes object and appservice
type appRuntimeStore struct {
	kubeconfig             *rest.Config
	clientset              kubernetes.Interface
	crdClient              *internalclientset.Clientset
	crClients              map[string]interface{}
	ctx                    context.Context
	cancel                 context.CancelFunc
	informers              *Informer
	listers                *Lister
	replicaSets            *Lister
	appServices            sync.Map
	appCount               int32
	dbmanager              db.Manager
	conf                   option.Config
	startCh                *channels.RingChannel
	stopch                 chan struct{}
	podUpdateListeners     map[string]chan<- *corev1.Pod
	podUpdateListenerLock  sync.Mutex
	volumeTypeListeners    map[string]chan<- *model.TenantServiceVolumeType
	volumeTypeListenerLock sync.Mutex
	resourceCache          *ResourceCache
}

//NewStore new app runtime store
func NewStore(
	kubeconfig *rest.Config,
	clientset kubernetes.Interface,
	rainbondClient rainbondversioned.Interface,
	dbmanager db.Manager,
	conf option.Config,
	startCh *channels.RingChannel,
	probeCh *channels.RingChannel) Storer {
	ctx, cancel := context.WithCancel(context.Background())
	store := &appRuntimeStore{
		kubeconfig:          kubeconfig,
		clientset:           clientset,
		ctx:                 ctx,
		cancel:              cancel,
		informers:           &Informer{CRS: make(map[string]cache.SharedIndexInformer)},
		listers:             &Lister{},
		appServices:         sync.Map{},
		conf:                conf,
		dbmanager:           dbmanager,
		crClients:           make(map[string]interface{}),
		startCh:             startCh,
		resourceCache:       NewResourceCache(),
		podUpdateListeners:  make(map[string]chan<- *corev1.Pod, 1),
		volumeTypeListeners: make(map[string]chan<- *model.TenantServiceVolumeType, 1),
	}
	crdClient, err := internalclientset.NewForConfig(kubeconfig)
	if err != nil {
		logrus.Errorf("create crd client failure %s", err.Error())
	}
	if crdClient != nil {
		store.crdClient = crdClient
		crdFactory := internalinformers.NewSharedInformerFactory(crdClient, 5*time.Minute)
		store.informers.CRD = crdFactory.Apiextensions().V1().CustomResourceDefinitions().Informer()
		store.listers.CRD = crdFactory.Apiextensions().V1().CustomResourceDefinitions().Lister()
	}

	// create informers factory, enable and assign required informers
	infFactory := informers.NewSharedInformerFactoryWithOptions(conf.KubeClient, 10*time.Second,
		informers.WithNamespace(corev1.NamespaceAll))

	sharedInformer := externalversions.NewSharedInformerFactoryWithOptions(rainbondClient, 10*time.Second,
		externalversions.WithNamespace(corev1.NamespaceAll))
	store.listers.HelmApp = sharedInformer.Rainbond().V1alpha1().HelmApps().Lister()
	store.informers.HelmApp = sharedInformer.Rainbond().V1alpha1().HelmApps().Informer()

	store.informers.Namespace = infFactory.Core().V1().Namespaces().Informer()

	store.informers.Deployment = infFactory.Apps().V1().Deployments().Informer()
	store.listers.Deployment = infFactory.Apps().V1().Deployments().Lister()

	store.informers.StatefulSet = infFactory.Apps().V1().StatefulSets().Informer()
	store.listers.StatefulSet = infFactory.Apps().V1().StatefulSets().Lister()

	store.informers.Service = infFactory.Core().V1().Services().Informer()
	store.listers.Service = infFactory.Core().V1().Services().Lister()

	store.informers.Pod = infFactory.Core().V1().Pods().Informer()
	store.listers.Pod = infFactory.Core().V1().Pods().Lister()

	store.informers.Secret = infFactory.Core().V1().Secrets().Informer()
	store.listers.Secret = infFactory.Core().V1().Secrets().Lister()

	store.informers.ConfigMap = infFactory.Core().V1().ConfigMaps().Informer()
	store.listers.ConfigMap = infFactory.Core().V1().ConfigMaps().Lister()

	store.informers.Ingress = infFactory.Extensions().V1beta1().Ingresses().Informer()
	store.listers.Ingress = infFactory.Extensions().V1beta1().Ingresses().Lister()

	store.informers.ReplicaSet = infFactory.Apps().V1().ReplicaSets().Informer()
	store.listers.ReplicaSets = infFactory.Apps().V1().ReplicaSets().Lister()

	store.informers.Endpoints = infFactory.Core().V1().Endpoints().Informer()
	store.listers.Endpoints = infFactory.Core().V1().Endpoints().Lister()

	store.informers.Nodes = infFactory.Core().V1().Nodes().Informer()
	store.listers.Nodes = infFactory.Core().V1().Nodes().Lister()

	store.informers.StorageClass = infFactory.Storage().V1().StorageClasses().Informer()
	store.listers.StorageClass = infFactory.Storage().V1().StorageClasses().Lister()

	store.informers.Claims = infFactory.Core().V1().PersistentVolumeClaims().Informer()
	store.listers.Claims = infFactory.Core().V1().PersistentVolumeClaims().Lister()

	store.informers.Events = infFactory.Core().V1().Events().Informer()

	store.informers.HorizontalPodAutoscaler = infFactory.Autoscaling().V2beta2().HorizontalPodAutoscalers().Informer()
	store.listers.HorizontalPodAutoscaler = infFactory.Autoscaling().V2beta2().HorizontalPodAutoscalers().Lister()

	isThirdParty := func(ep *corev1.Endpoints) bool {
		return ep.Labels["service-kind"] == model.ServiceKindThirdParty.String()
	}
	// Endpoint Event Handler
	epEventHandler := cache.ResourceEventHandlerFuncs{
		AddFunc: func(obj interface{}) {
			ep := obj.(*corev1.Endpoints)

			serviceID := ep.Labels["service_id"]
			version := ep.Labels["version"]
			createrID := ep.Labels["creater_id"]
			if serviceID != "" && createrID != "" {
				appservice, err := store.getAppService(serviceID, version, createrID, true)
				if err == conversion.ErrServiceNotFound {
					logrus.Debugf("ServiceID: %s; Action: AddFunc; service not found", serviceID)
				}
				if appservice != nil {
					appservice.AddEndpoints(ep)
					if isThirdParty(ep) && ep.Subsets != nil && len(ep.Subsets) > 0 {
						logrus.Debugf("received add endpoints: %+v", ep)
						probeInfos := listProbeInfos(ep, serviceID)
						probeCh.In() <- Event{
							Type: CreateEvent,
							Obj:  probeInfos,
						}
					}
					return
				}
			}
		},
		DeleteFunc: func(obj interface{}) {
			ep := obj.(*corev1.Endpoints)
			serviceID := ep.Labels["service_id"]
			version := ep.Labels["version"]
			createrID := ep.Labels["creater_id"]
			if serviceID != "" && createrID != "" {
				appservice, _ := store.getAppService(serviceID, version, createrID, false)
				if appservice != nil {
					appservice.DelEndpoints(ep)
					if appservice.IsClosed() {
						logrus.Debugf("ServiceID: %s; Action: DeleteFunc;service is closed", serviceID)
						store.DeleteAppService(appservice)
					}
					if isThirdParty(ep) {
						logrus.Debugf("received delete endpoints: %+v", ep)
						var uuids []string
						for _, item := range ep.Subsets {
							uuids = append(uuids, item.Ports[0].Name)
						}
						probeCh.In() <- Event{
							Type: DeleteEvent,
							Obj:  uuids,
						}
					}
				}
			}
		},
		UpdateFunc: func(old, cur interface{}) {
			cep := cur.(*corev1.Endpoints)

			serviceID := cep.Labels["service_id"]
			version := cep.Labels["version"]
			createrID := cep.Labels["creater_id"]
			if serviceID != "" && createrID != "" {
				appservice, err := store.getAppService(serviceID, version, createrID, true)
				if err == conversion.ErrServiceNotFound {
					logrus.Debugf("ServiceID: %s; Action: UpdateFunc; service not found", serviceID)
				}
				if appservice != nil {
					appservice.AddEndpoints(cep)
					if isThirdParty(cep) {
						curInfos := listProbeInfos(cep, serviceID)
						probeCh.In() <- Event{
							Type: UpdateEvent,
							Obj:  curInfos,
						}
					}
				}
			}
		},
	}

	store.informers.Namespace.AddEventHandler(store.nsEventHandler())
	store.informers.Deployment.AddEventHandlerWithResyncPeriod(store, time.Second*10)
	store.informers.StatefulSet.AddEventHandlerWithResyncPeriod(store, time.Second*10)
	store.informers.Pod.AddEventHandlerWithResyncPeriod(store.podEventHandler(), time.Second*10)
	store.informers.Secret.AddEventHandlerWithResyncPeriod(store, time.Second*10)
	store.informers.Service.AddEventHandlerWithResyncPeriod(store, time.Second*10)
	store.informers.Ingress.AddEventHandlerWithResyncPeriod(store, time.Second*10)
	store.informers.ConfigMap.AddEventHandlerWithResyncPeriod(store, time.Second*10)
	store.informers.ReplicaSet.AddEventHandlerWithResyncPeriod(store, time.Second*10)
	store.informers.Endpoints.AddEventHandlerWithResyncPeriod(epEventHandler, time.Second*10)
	store.informers.Nodes.AddEventHandlerWithResyncPeriod(store, time.Second*10)
	store.informers.StorageClass.AddEventHandlerWithResyncPeriod(store, time.Second*300)
	store.informers.Claims.AddEventHandlerWithResyncPeriod(store, time.Second*10)
	store.informers.Events.AddEventHandlerWithResyncPeriod(store.evtEventHandler(), time.Second*10)
	store.informers.HorizontalPodAutoscaler.AddEventHandlerWithResyncPeriod(store, time.Second*10)
	return store
}

func listProbeInfos(ep *corev1.Endpoints, sid string) []*ProbeInfo {
	var probeInfos []*ProbeInfo
	addProbe := func(pi *ProbeInfo) {
		for _, c := range probeInfos {
			if c.IP == pi.IP && c.Port == pi.Port {
				return
			}
		}
		probeInfos = append(probeInfos, pi)
	}
	for _, subset := range ep.Subsets {
		for _, port := range subset.Ports {
			if ep.Annotations != nil {
				if domain, ok := ep.Annotations["domain"]; ok && domain != "" {
					logrus.Debugf("thirdpart service[sid: %s] add domain endpoint[domain: %s] probe", sid, domain)
					probeInfos = []*ProbeInfo{&ProbeInfo{
						Sid:  sid,
						UUID: fmt.Sprintf("%s_%d", domain, port.Port),
						IP:   domain,
						Port: port.Port,
					}}
					return probeInfos
				}
			}
			for _, address := range subset.NotReadyAddresses {
				addProbe(&ProbeInfo{
					Sid:  sid,
					UUID: fmt.Sprintf("%s_%d", address.IP, port.Port),
					IP:   address.IP,
					Port: port.Port,
				})
			}
			for _, address := range subset.Addresses {
				addProbe(&ProbeInfo{
					Sid:  sid,
					UUID: fmt.Sprintf("%s_%d", address.IP, port.Port),
					IP:   address.IP,
					Port: port.Port,
				})
			}
		}
	}
	return probeInfos
}

func upgradeProbe(ch chan<- interface{}, old, cur []*ProbeInfo) {
	oldMap := make(map[string]*ProbeInfo, len(old))
	for i := 0; i < len(old); i++ {
		oldMap[old[i].UUID] = old[i]
	}
	for _, c := range cur {
		if info := oldMap[c.UUID]; info != nil {
			delete(oldMap, c.UUID)
			logrus.Debugf("UUID: %s; update probe", c.UUID)
			ch <- Event{
				Type: UpdateEvent,
				Obj:  c,
			}
		} else {
			logrus.Debugf("UUID: %s; create probe", c.UUID)
			ch <- Event{
				Type: CreateEvent,
				Obj:  []*ProbeInfo{c},
			}
		}
	}
	for _, info := range oldMap {
		logrus.Debugf("UUID: %s; delete probe", info.UUID)
		ch <- Event{
			Type: DeleteEvent,
			Obj:  info,
		}
	}
}

func (a *appRuntimeStore) init() error {
	//init leader namespace
	leaderNamespace := a.conf.LeaderElectionNamespace
	if _, err := a.conf.KubeClient.CoreV1().Namespaces().Get(context.Background(), leaderNamespace, metav1.GetOptions{}); err != nil {
<<<<<<< HEAD
		if k8sErrors.IsNotFound(err) {
=======
		if errors.IsNotFound(err) {
>>>>>>> 24fb3c96
			_, err = a.conf.KubeClient.CoreV1().Namespaces().Create(context.Background(), &corev1.Namespace{
				ObjectMeta: metav1.ObjectMeta{
					Name: leaderNamespace,
				},
			}, metav1.CreateOptions{})
		}
		if err != nil {
			return err
		}
	}
	// init third-party service
	return a.initStorageclass()
}

func (a *appRuntimeStore) Start() error {
	if err := a.init(); err != nil {
		return err
	}
	stopch := make(chan struct{})
	a.informers.Start(stopch)
	a.stopch = stopch
	go a.clean()
	for !a.Ready() {
	}
	go func() {
		a.initThirdPartyService()
		a.initCustomResourceInformer(stopch)
	}()
	return nil
}

func (a *appRuntimeStore) initThirdPartyService() error {
	logrus.Debugf("begin initializing third-party services.")
	// TODO: list third party services that have open ports directly.
	svcs, err := a.dbmanager.TenantServiceDao().ListThirdPartyServices()
	if err != nil {
		logrus.Errorf("error listing third-party services: %v", err)
		return err
	}
	for _, svc := range svcs {
		if err = a.InitOneThirdPartService(svc); err != nil {
			logrus.Errorf("init thridpart service error: %v", err)
			return err
		}

		a.startCh.In() <- &v1.Event{
			Type: v1.StartEvent, // TODO: no need to distinguish between event types.
			Sid:  svc.ServiceID,
		}
	}
	logrus.Infof("initializing third-party services success")
	return nil
}

// InitOneThirdPartService init one thridpart service
func (a *appRuntimeStore) InitOneThirdPartService(service *model.TenantServices) error {
	// ignore service without open port.
	if !a.dbmanager.TenantServicesPortDao().HasOpenPort(service.ServiceID) {
		return nil
	}

	appService, err := conversion.InitCacheAppService(a.dbmanager, service.ServiceID, "Rainbond")
	if err != nil {
		logrus.Errorf("error initializing cache app service: %v", err)
		return err
	}
	a.RegistAppService(appService)
	err = f.ApplyOne(a.clientset, appService)
	if err != nil {
		logrus.Errorf("error applying rule: %v", err)
		return err
	}
	logrus.Infof("init third app %s kubernetes resource", appService.ServiceAlias)
	return nil
}

//Ready if all kube informers is syncd, store is ready
func (a *appRuntimeStore) Ready() bool {
	return a.informers.Ready()
}

//checkReplicasetWhetherDelete if rs is old version,if it is old version and it always delete all pod.
// will delete it
func (a *appRuntimeStore) checkReplicasetWhetherDelete(app *v1.AppService, rs *appsv1.ReplicaSet) {
	current := app.GetCurrentReplicaSet()
	if current != nil && current.Name != rs.Name {
		//delete old version
		if v1.GetReplicaSetVersion(current) > v1.GetReplicaSetVersion(rs) {
			if rs.Status.Replicas == 0 && rs.Status.ReadyReplicas == 0 && rs.Status.AvailableReplicas == 0 {
<<<<<<< HEAD
				if err := a.conf.KubeClient.AppsV1().ReplicaSets(rs.Namespace).Delete(context.Background(), rs.Name, metav1.DeleteOptions{}); err != nil && k8sErrors.IsNotFound(err) {
=======
				if err := a.conf.KubeClient.AppsV1().ReplicaSets(rs.Namespace).Delete(context.Background(), rs.Name, metav1.DeleteOptions{}); err != nil && errors.IsNotFound(err) {
>>>>>>> 24fb3c96
					logrus.Errorf("delete old version replicaset failure %s", err.Error())
				}
			}
		}
	}
}

func (a *appRuntimeStore) OnAdd(obj interface{}) {
	if deployment, ok := obj.(*appsv1.Deployment); ok {
		serviceID := deployment.Labels["service_id"]
		version := deployment.Labels["version"]
		createrID := deployment.Labels["creater_id"]
		if serviceID != "" && version != "" && createrID != "" {
			appservice, err := a.getAppService(serviceID, version, createrID, true)
			if err == conversion.ErrServiceNotFound {
				a.conf.KubeClient.AppsV1().Deployments(deployment.Namespace).Delete(context.Background(), deployment.Name, metav1.DeleteOptions{})
			}
			if appservice != nil {
				appservice.SetDeployment(deployment)
				return
			}
		}
	}
	if statefulset, ok := obj.(*appsv1.StatefulSet); ok {
		serviceID := statefulset.Labels["service_id"]
		version := statefulset.Labels["version"]
		createrID := statefulset.Labels["creater_id"]
		if serviceID != "" && version != "" && createrID != "" {
			appservice, err := a.getAppService(serviceID, version, createrID, true)
			if err == conversion.ErrServiceNotFound {
				a.conf.KubeClient.AppsV1().StatefulSets(statefulset.Namespace).Delete(context.Background(), statefulset.Name, metav1.DeleteOptions{})
			}
			if appservice != nil {
				appservice.SetStatefulSet(statefulset)
				return
			}
		}
	}
	if replicaset, ok := obj.(*appsv1.ReplicaSet); ok {
		serviceID := replicaset.Labels["service_id"]
		version := replicaset.Labels["version"]
		createrID := replicaset.Labels["creater_id"]
		if serviceID != "" && version != "" && createrID != "" {
			appservice, err := a.getAppService(serviceID, version, createrID, true)
			if err == conversion.ErrServiceNotFound {
				a.conf.KubeClient.AppsV1().Deployments(replicaset.Namespace).Delete(context.Background(), replicaset.Name, metav1.DeleteOptions{})
			}
			if appservice != nil {
				appservice.SetReplicaSets(replicaset)
				a.checkReplicasetWhetherDelete(appservice, replicaset)
				return
			}
		}
	}
	if secret, ok := obj.(*corev1.Secret); ok {
		serviceID := secret.Labels["service_id"]
		version := secret.Labels["version"]
		createrID := secret.Labels["creater_id"]
		if serviceID != "" && createrID != "" {
			appservice, err := a.getAppService(serviceID, version, createrID, true)
			if err == conversion.ErrServiceNotFound {
				a.conf.KubeClient.CoreV1().Secrets(secret.Namespace).Delete(context.Background(), secret.Name, metav1.DeleteOptions{})
			}
			if appservice != nil {
				appservice.SetSecret(secret)
				return
			}
		}
	}
	if service, ok := obj.(*corev1.Service); ok {
		serviceID := service.Labels["service_id"]
		version := service.Labels["version"]
		createrID := service.Labels["creater_id"]
		if serviceID != "" && createrID != "" {
			appservice, err := a.getAppService(serviceID, version, createrID, true)
			if err == conversion.ErrServiceNotFound {
				a.conf.KubeClient.CoreV1().Services(service.Namespace).Delete(context.Background(), service.Name, metav1.DeleteOptions{})
			}
			if appservice != nil {
				appservice.SetService(service)
				return
			}
		}
	}
	if ingress, ok := obj.(*extensions.Ingress); ok {
		serviceID := ingress.Labels["service_id"]
		version := ingress.Labels["version"]
		createrID := ingress.Labels["creater_id"]
		if serviceID != "" && createrID != "" {
			appservice, err := a.getAppService(serviceID, version, createrID, true)
			if err == conversion.ErrServiceNotFound {
				a.conf.KubeClient.ExtensionsV1beta1().Ingresses(ingress.Namespace).Delete(context.Background(), ingress.Name, metav1.DeleteOptions{})
			}
			if appservice != nil {
				appservice.SetIngress(ingress)
				return
			}
		}
	}
	if configmap, ok := obj.(*corev1.ConfigMap); ok {
		serviceID := configmap.Labels["service_id"]
		version := configmap.Labels["version"]
		createrID := configmap.Labels["creater_id"]
		if serviceID != "" && createrID != "" {
			appservice, err := a.getAppService(serviceID, version, createrID, true)
			if err == conversion.ErrServiceNotFound {
				a.conf.KubeClient.CoreV1().ConfigMaps(configmap.Namespace).Delete(context.Background(), configmap.Name, metav1.DeleteOptions{})
			}
			if appservice != nil {
				appservice.SetConfigMap(configmap)
				return
			}
		}
	}
	if hpa, ok := obj.(*autoscalingv2.HorizontalPodAutoscaler); ok {
		serviceID := hpa.Labels["service_id"]
		version := hpa.Labels["version"]
		createrID := hpa.Labels["creater_id"]
		if serviceID != "" && version != "" && createrID != "" {
			appservice, err := a.getAppService(serviceID, version, createrID, true)
			if err == conversion.ErrServiceNotFound {
				a.conf.KubeClient.AutoscalingV2beta2().HorizontalPodAutoscalers(hpa.GetNamespace()).Delete(context.Background(), hpa.GetName(), metav1.DeleteOptions{})
			}
			if appservice != nil {
				appservice.SetHPA(hpa)
			}

			return
		}
	}
	if sc, ok := obj.(*storagev1.StorageClass); ok {
		vt := workerutil.TransStorageClass2RBDVolumeType(sc)
		for _, ch := range a.volumeTypeListeners {
			select {
			case ch <- vt:
			default:
			}
		}
	}
	if claim, ok := obj.(*corev1.PersistentVolumeClaim); ok {
		serviceID := claim.Labels["service_id"]
		version := claim.Labels["version"]
		createrID := claim.Labels["creater_id"]
		if serviceID != "" && createrID != "" {
			appservice, err := a.getAppService(serviceID, version, createrID, true)
			if err == conversion.ErrServiceNotFound {
				a.conf.KubeClient.CoreV1().PersistentVolumeClaims(claim.Namespace).Delete(context.Background(), claim.Name, metav1.DeleteOptions{})
			}
			if appservice != nil {
				appservice.SetClaim(claim)
				return
			}
		}
	}
	if sm, ok := obj.(*monitorv1.ServiceMonitor); ok {
		serviceID := sm.Labels["service_id"]
		version := sm.Labels["version"]
		createrID := sm.Labels["creater_id"]
		if serviceID != "" && createrID != "" {
			appservice, err := a.getAppService(serviceID, version, createrID, true)
			if err == conversion.ErrServiceNotFound {
				smClient, err := a.GetServiceMonitorClient()
				if err != nil {
					logrus.Errorf("create service monitor client failure %s", err.Error())
				}
				if smClient != nil {
					err := smClient.MonitoringV1().ServiceMonitors(sm.GetNamespace()).Delete(context.Background(), sm.GetName(), metav1.DeleteOptions{})
<<<<<<< HEAD
					if err != nil && !k8sErrors.IsNotFound(err) {
=======
					if err != nil && !errors.IsNotFound(err) {
>>>>>>> 24fb3c96
						logrus.Errorf("delete service monitor failure: %s", err.Error())
					}
				}
			}
			if appservice != nil {
				appservice.SetServiceMonitor(sm)
				return
			}
		}
	}
}

//getAppService if  creator is true, will create new app service where not found in store
func (a *appRuntimeStore) getAppService(serviceID, version, createrID string, creator bool) (*v1.AppService, error) {
	var appservice *v1.AppService
	appservice = a.GetAppService(serviceID)
	if appservice == nil && creator {
		var err error
		appservice, err = conversion.InitCacheAppService(a.dbmanager, serviceID, createrID)
		if err != nil {
			logrus.Debugf("init cache app service %s failure:%s ", serviceID, err.Error())
			return nil, err
		}
		a.RegistAppService(appservice)
	}
	return appservice, nil
}
func (a *appRuntimeStore) OnUpdate(oldObj, newObj interface{}) {
	// ingress update maybe change owner component
	if ingress, ok := newObj.(*extensions.Ingress); ok {
		oldIngress := oldObj.(*extensions.Ingress)
		if oldIngress.Labels["service_id"] != ingress.Labels["service_id"] {
			logrus.Infof("ingress %s change owner component", oldIngress.Name)
			serviceID := oldIngress.Labels["service_id"]
			version := oldIngress.Labels["version"]
			createrID := oldIngress.Labels["creater_id"]
			oldComponent, _ := a.getAppService(serviceID, version, createrID, true)
			if oldComponent != nil {
				oldComponent.DeleteIngress(oldIngress)
			}
		}
	}
	a.OnAdd(newObj)
}
func (a *appRuntimeStore) OnDelete(objs interface{}) {
	a.OnDeletes(objs)
}
func (a *appRuntimeStore) OnDeletes(objs ...interface{}) {
	for i := range objs {
		obj := objs[i]
		if deployment, ok := obj.(*appsv1.Deployment); ok {
			serviceID := deployment.Labels["service_id"]
			version := deployment.Labels["version"]
			createrID := deployment.Labels["creater_id"]
			if serviceID != "" && version != "" && createrID != "" {
				appservice, _ := a.getAppService(serviceID, version, createrID, false)
				if appservice != nil {
					appservice.DeleteDeployment(deployment)
					if appservice.IsClosed() {
						a.DeleteAppService(appservice)
					}
					return
				}
			}
		}
		if statefulset, ok := obj.(*appsv1.StatefulSet); ok {
			serviceID := statefulset.Labels["service_id"]
			version := statefulset.Labels["version"]
			createrID := statefulset.Labels["creater_id"]
			if serviceID != "" && version != "" && createrID != "" {
				appservice, _ := a.getAppService(serviceID, version, createrID, false)
				if appservice != nil {
					appservice.DeleteStatefulSet(statefulset)
					if appservice.IsClosed() {
						a.DeleteAppService(appservice)
					}
					return
				}
			}
		}
		if replicaset, ok := obj.(*appsv1.ReplicaSet); ok {
			serviceID := replicaset.Labels["service_id"]
			version := replicaset.Labels["version"]
			createrID := replicaset.Labels["creater_id"]
			if serviceID != "" && version != "" && createrID != "" {
				appservice, _ := a.getAppService(serviceID, version, createrID, false)
				if appservice != nil {
					appservice.DeleteReplicaSet(replicaset)
					if appservice.IsClosed() {
						a.DeleteAppService(appservice)
					}
					return
				}
			}
		}
		if secret, ok := obj.(*corev1.Secret); ok {
			serviceID := secret.Labels["service_id"]
			version := secret.Labels["version"]
			createrID := secret.Labels["creater_id"]
			if serviceID != "" && createrID != "" {
				appservice, _ := a.getAppService(serviceID, version, createrID, false)
				if appservice != nil {
					appservice.DeleteSecrets(secret)
					if appservice.IsClosed() {
						a.DeleteAppService(appservice)
					}
					return
				}
			}
		}
		if service, ok := obj.(*corev1.Service); ok {
			serviceID := service.Labels["service_id"]
			version := service.Labels["version"]
			createrID := service.Labels["creater_id"]
			if serviceID != "" && createrID != "" {
				appservice, _ := a.getAppService(serviceID, version, createrID, false)
				if appservice != nil {
					appservice.DeleteServices(service)
					if appservice.IsClosed() {
						a.DeleteAppService(appservice)
					}
					return
				}
			}
		}
		if ingress, ok := obj.(*extensions.Ingress); ok {
			serviceID := ingress.Labels["service_id"]
			version := ingress.Labels["version"]
			createrID := ingress.Labels["creater_id"]
			if serviceID != "" && createrID != "" {
				appservice, _ := a.getAppService(serviceID, version, createrID, false)
				if appservice != nil {
					appservice.DeleteIngress(ingress)
					if appservice.IsClosed() {
						a.DeleteAppService(appservice)
					}
					return
				}
			}
		}
		if configmap, ok := obj.(*corev1.ConfigMap); ok {
			serviceID := configmap.Labels["service_id"]
			version := configmap.Labels["version"]
			createrID := configmap.Labels["creater_id"]
			if serviceID != "" && createrID != "" {
				appservice, _ := a.getAppService(serviceID, version, createrID, false)
				if appservice != nil {
					appservice.DeleteConfigMaps(configmap)
					if appservice.IsClosed() {
						a.DeleteAppService(appservice)
					}
					return
				}
			}
		}
		if hpa, ok := obj.(*autoscalingv2.HorizontalPodAutoscaler); ok {
			serviceID := hpa.Labels["service_id"]
			version := hpa.Labels["version"]
			createrID := hpa.Labels["creater_id"]
			if serviceID != "" && version != "" && createrID != "" {
				appservice, _ := a.getAppService(serviceID, version, createrID, false)
				if appservice != nil {
					appservice.DelHPA(hpa)
					if appservice.IsClosed() {
						a.DeleteAppService(appservice)
					}
					return
				}
			}
		}
		if sc, ok := obj.(*storagev1.StorageClass); ok {
			if err := a.dbmanager.VolumeTypeDao().DeleteModelByVolumeTypes(sc.GetName()); err != nil {
				logrus.Errorf("delete volumeType from db error: %s", err.Error())
				return
			}
		}
		if claim, ok := obj.(*corev1.PersistentVolumeClaim); ok {
			serviceID := claim.Labels["service_id"]
			version := claim.Labels["version"]
			createrID := claim.Labels["creater_id"]
			if serviceID != "" && createrID != "" {
				appservice, _ := a.getAppService(serviceID, version, createrID, false)
				if appservice != nil {
					appservice.DeleteClaim(claim)
					if appservice.IsClosed() {
						a.DeleteAppService(appservice)
					}
					return
				}
			}
		}
		if sm, ok := obj.(*monitorv1.ServiceMonitor); ok {
			serviceID := sm.Labels["service_id"]
			version := sm.Labels["version"]
			createrID := sm.Labels["creater_id"]
			if serviceID != "" && createrID != "" {
				appservice, _ := a.getAppService(serviceID, version, createrID, true)
				if appservice != nil {
					appservice.DeleteServiceMonitor(sm)
					return
				}
			}
		}
	}
}

//RegistAppService regist a app model to store.
func (a *appRuntimeStore) RegistAppService(app *v1.AppService) {
	a.appServices.Store(v1.GetCacheKeyOnlyServiceID(app.ServiceID), app)
	a.appCount++
	logrus.Debugf("current have %d app after add \n", a.appCount)
}

func (a *appRuntimeStore) GetPod(namespace, name string) (*corev1.Pod, error) {
	return a.listers.Pod.Pods(namespace).Get(name)
}

//DeleteAppService delete cache app service
func (a *appRuntimeStore) DeleteAppService(app *v1.AppService) {
	//a.appServices.Delete(v1.GetCacheKeyOnlyServiceID(app.ServiceID))
	//a.appCount--
	//logrus.Debugf("current have %d app after delete \n", a.appCount)
}

//DeleteAppServiceByKey delete cache app service
func (a *appRuntimeStore) DeleteAppServiceByKey(key v1.CacheKey) {
	a.appServices.Delete(key)
	a.appCount--
	logrus.Debugf("current have %d app after delete \n", a.appCount)
}

func (a *appRuntimeStore) GetAppService(serviceID string) *v1.AppService {
	key := v1.GetCacheKeyOnlyServiceID(serviceID)
	app, ok := a.appServices.Load(key)
	if ok {
		appService := app.(*v1.AppService)
		return appService
	}
	return nil
}

func (a *appRuntimeStore) UpdateGetAppService(serviceID string) *v1.AppService {
	key := v1.GetCacheKeyOnlyServiceID(serviceID)
	app, ok := a.appServices.Load(key)
	if ok {
		appService := app.(*v1.AppService)
		if statefulset := appService.GetStatefulSet(); statefulset != nil {
			stateful, err := a.listers.StatefulSet.StatefulSets(statefulset.Namespace).Get(statefulset.Name)
			if err != nil && k8sErrors.IsNotFound(err) {
				appService.DeleteStatefulSet(statefulset)
			}
			if stateful != nil {
				appService.SetStatefulSet(stateful)
			}
		}
		if deployment := appService.GetDeployment(); deployment != nil {
			deploy, err := a.listers.Deployment.Deployments(deployment.Namespace).Get(deployment.Name)
			if err != nil && k8sErrors.IsNotFound(err) {
				appService.DeleteDeployment(deployment)
			}
			if deploy != nil {
				appService.SetDeployment(deploy)
			}
		}
		if services := appService.GetServices(true); services != nil {
			for _, service := range services {
				se, err := a.listers.Service.Services(service.Namespace).Get(service.Name)
				if err != nil && k8sErrors.IsNotFound(err) {
					appService.DeleteServices(service)
				}
				if se != nil {
					appService.SetService(se)
				}
			}
		}
		if ingresses := appService.GetIngress(true); ingresses != nil {
			for _, ingress := range ingresses {
				in, err := a.listers.Ingress.Ingresses(ingress.Namespace).Get(ingress.Name)
				if err != nil && k8sErrors.IsNotFound(err) {
					appService.DeleteIngress(ingress)
				}
				if in != nil {
					appService.SetIngress(in)
				}
			}
		}
		if secrets := appService.GetSecrets(true); secrets != nil {
			for _, secret := range secrets {
				se, err := a.listers.Secret.Secrets(secret.Namespace).Get(secret.Name)
				if err != nil && k8sErrors.IsNotFound(err) {
					appService.DeleteSecrets(secret)
				}
				if se != nil {
					appService.SetSecret(se)
				}
			}
		}
		if pods := appService.GetPods(true); pods != nil {
			for _, pod := range pods {
				se, err := a.listers.Pod.Pods(pod.Namespace).Get(pod.Name)
				if err != nil && k8sErrors.IsNotFound(err) {
					appService.DeletePods(pod)
				}
				if se != nil {
					appService.SetPods(se)
				}
			}
		}

		return appService
	}
	return nil
}

func (a *appRuntimeStore) GetAllAppServices() (apps []*v1.AppService) {
	a.appServices.Range(func(k, value interface{}) bool {
		appService, _ := value.(*v1.AppService)
		if appService != nil {
			apps = append(apps, appService)
		}
		return true
	})
	return
}

func (a *appRuntimeStore) GetAppServiceStatus(serviceID string) string {
	app := a.GetAppService(serviceID)
	if app == nil {
		versions, err := a.dbmanager.VersionInfoDao().GetVersionByServiceID(serviceID)
		if (err != nil && err == gorm.ErrRecordNotFound) || len(versions) == 0 {
			return v1.UNDEPLOY
		}
		return v1.CLOSED
	}
	status := app.GetServiceStatus()
	if status == v1.UNKNOW {
		app := a.UpdateGetAppService(serviceID)
		if app == nil {
			versions, err := a.dbmanager.VersionInfoDao().GetVersionByServiceID(serviceID)
			if (err != nil && err == gorm.ErrRecordNotFound) || len(versions) == 0 {
				return v1.UNDEPLOY
			}
			return v1.CLOSED
		}
		return app.GetServiceStatus()
	}
	return status
}

func (a *appRuntimeStore) GetAppServicesStatus(serviceIDs []string) map[string]string {
	statusMap := make(map[string]string, len(serviceIDs))
	if len(serviceIDs) == 0 {
		// When serviceIDs is empty, return the status of all services
		a.appServices.Range(func(k, v interface{}) bool {
			appService, _ := v.(*v1.AppService)
			statusMap[appService.ServiceID] = a.GetAppServiceStatus(appService.ServiceID)
			return true
		})
		return statusMap
	}
	for _, serviceID := range serviceIDs {
		statusMap[serviceID] = a.GetAppServiceStatus(serviceID)
	}
	return statusMap
}

func (a *appRuntimeStore) GetAppStatus(appID string) (pb.AppStatus_Status, error) {
	services, err := db.GetManager().TenantServiceDao().ListByAppID(appID)
	if err != nil || len(services) == 0 {
		return pb.AppStatus_NIL, err
	}
	var serviceIDs []string
	for _, s := range services {
		serviceIDs = append(serviceIDs, s.ServiceID)
	}

	appStatus := pb.AppStatus_RUNNING
	serviceStatuses := a.GetAppServicesStatus(serviceIDs)
	switch {
	case appNil(serviceStatuses):
		appStatus = pb.AppStatus_NIL
	case appClosed(serviceStatuses):
		appStatus = pb.AppStatus_CLOSED
	case appAbnormal(serviceStatuses):
		appStatus = pb.AppStatus_ABNORMAL
	case appStarting(serviceStatuses):
		appStatus = pb.AppStatus_STARTING
	case appStopping(serviceStatuses):
		appStatus = pb.AppStatus_STOPPING
	}

	return appStatus, nil
}

func appNil(statuses map[string]string) bool {
	for _, status := range statuses {
		if status != v1.UNDEPLOY {
			return false
		}
	}
	return true
}

func appClosed(statuses map[string]string) bool {
	for _, status := range statuses {
		if status != v1.CLOSED {
			return false
		}
	}
	return true
}

func appAbnormal(statuses map[string]string) bool {
	for _, status := range statuses {
		if status == v1.ABNORMAL || status == v1.SOMEABNORMAL {
			return true
		}
	}
	return false
}

func appStarting(statuses map[string]string) bool {
	for _, status := range statuses {
		if status == v1.STARTING {
			return true
		}
	}
	return false
}

func appStopping(statuses map[string]string) bool {
	stopping := false
	for _, status := range statuses {
		if status == v1.STOPPING {
			stopping = true
			continue
		}
		if status == v1.CLOSED {
			continue
		}
		return false
	}
	return stopping
}

func (a *appRuntimeStore) GetNeedBillingStatus(serviceIDs []string) map[string]string {
	statusMap := make(map[string]string, len(serviceIDs))
	if serviceIDs == nil || len(serviceIDs) == 0 {
		a.appServices.Range(func(k, v interface{}) bool {
			appService, _ := v.(*v1.AppService)
			status := a.GetAppServiceStatus(appService.ServiceID)
			if !isClosedStatus(status) {
				statusMap[appService.ServiceID] = status
			}
			return true
		})
	} else {
		for _, serviceID := range serviceIDs {
			status := a.GetAppServiceStatus(serviceID)
			if !isClosedStatus(status) {
				statusMap[serviceID] = status
			}
		}
	}
	return statusMap
}
func isClosedStatus(curStatus string) bool {
	return curStatus == v1.BUILDEFAILURE || curStatus == v1.CLOSED || curStatus == v1.UNDEPLOY || curStatus == v1.BUILDING || curStatus == v1.UNKNOW
}

func getServiceInfoFromPod(pod *corev1.Pod) v1.AbnormalInfo {
	var ai v1.AbnormalInfo
	if len(pod.Spec.Containers) > 0 {
		var i = 0
		container := pod.Spec.Containers[0]
		for _, env := range container.Env {
			if env.Name == "SERVICE_ID" {
				ai.ServiceID = env.Value
				i++
			}
			if env.Name == "SERVICE_NAME" {
				ai.ServiceAlias = env.Value
				i++
			}
			if i == 2 {
				break
			}
		}
	}
	ai.PodName = pod.Name
	ai.TenantID = pod.Namespace
	return ai
}

func (a *appRuntimeStore) analyzePodStatus(pod *corev1.Pod) {
	for _, containerStatus := range pod.Status.ContainerStatuses {
		if containerStatus.LastTerminationState.Terminated != nil {
			ai := getServiceInfoFromPod(pod)
			ai.ContainerName = containerStatus.Name
			ai.Reason = containerStatus.LastTerminationState.Terminated.Reason
			ai.Message = containerStatus.LastTerminationState.Terminated.Message
			ai.CreateTime = time.Now()
			a.addAbnormalInfo(&ai)
		}
	}
}

func (a *appRuntimeStore) addAbnormalInfo(ai *v1.AbnormalInfo) {
	switch ai.Reason {
	case "OOMKilled":
		a.dbmanager.NotificationEventDao().AddModel(&model.NotificationEvent{
			Kind:        "service",
			KindID:      ai.ServiceID,
			Hash:        ai.Hash(),
			Type:        "UnNormal",
			Message:     fmt.Sprintf("Container %s OOMKilled %s", ai.ContainerName, ai.Message),
			Reason:      "OOMKilled",
			Count:       ai.Count,
			ServiceName: ai.ServiceAlias,
			TenantName:  ai.TenantID,
		})
	default:
		db.GetManager().NotificationEventDao().AddModel(&model.NotificationEvent{
			Kind:        "service",
			KindID:      ai.ServiceID,
			Hash:        ai.Hash(),
			Type:        "UnNormal",
			Message:     fmt.Sprintf("Container %s restart %s", ai.ContainerName, ai.Message),
			Reason:      ai.Reason,
			Count:       ai.Count,
			ServiceName: ai.ServiceAlias,
			TenantName:  ai.TenantID,
		})
	}

}

//GetTenantResource get tenant resource
func (a *appRuntimeStore) GetTenantResource(tenantID string) TenantResource {
	return a.resourceCache.GetTenantResource(tenantID)
}

//GetTenantResource get tenant resource
func (a *appRuntimeStore) GetTenantResourceList() []TenantResource {
	return a.resourceCache.GetAllTenantResource()
}

//GetTenantRunningApp get running app by tenant
func (a *appRuntimeStore) GetTenantRunningApp(tenantID string) (list []*v1.AppService) {
	a.appServices.Range(func(k, v interface{}) bool {
		appService, _ := v.(*v1.AppService)
		if appService != nil && (appService.TenantID == tenantID || tenantID == corev1.NamespaceAll) && !appService.IsClosed() {
			list = append(list, appService)
		}
		return true
	})
	return
}

func (a *appRuntimeStore) podEventHandler() cache.ResourceEventHandlerFuncs {
	return cache.ResourceEventHandlerFuncs{
		AddFunc: func(obj interface{}) {
			pod := obj.(*corev1.Pod)
			a.resourceCache.SetPodResource(pod)
			_, serviceID, version, createrID := k8sutil.ExtractLabels(pod.GetLabels())
			if serviceID != "" && version != "" && createrID != "" {
				appservice, err := a.getAppService(serviceID, version, createrID, true)
				if err == conversion.ErrServiceNotFound {
					a.conf.KubeClient.CoreV1().Pods(pod.Namespace).Delete(context.Background(), pod.Name, metav1.DeleteOptions{})
				}
				if appservice != nil {
					appservice.SetPods(pod)
				}
			}
		},
		DeleteFunc: func(obj interface{}) {
			pod := obj.(*corev1.Pod)
			a.resourceCache.RemovePod(pod)
			_, serviceID, version, createrID := k8sutil.ExtractLabels(pod.GetLabels())
			if serviceID != "" && version != "" && createrID != "" {
				appservice, _ := a.getAppService(serviceID, version, createrID, false)
				if appservice != nil {
					appservice.DeletePods(pod)
					if appservice.IsClosed() {
						a.DeleteAppService(appservice)
					}
				}
			}
		},
		UpdateFunc: func(old, cur interface{}) {
			pod := cur.(*corev1.Pod)
			a.resourceCache.SetPodResource(pod)
			_, serviceID, version, createrID := k8sutil.ExtractLabels(pod.GetLabels())
			if serviceID != "" && version != "" && createrID != "" {
				appservice, err := a.getAppService(serviceID, version, createrID, true)
				if err == conversion.ErrServiceNotFound {
					a.conf.KubeClient.CoreV1().Pods(pod.Namespace).Delete(context.Background(), pod.Name, metav1.DeleteOptions{})
				}
				if appservice != nil {
					appservice.SetPods(pod)
				}
			}
			for _, pech := range a.podUpdateListeners {
				select {
				case pech <- pod:
				default:
				}
			}
		},
	}
}

func (a *appRuntimeStore) evtEventHandler() cache.ResourceEventHandlerFuncs {
	return cache.ResourceEventHandlerFuncs{
		AddFunc: func(obj interface{}) {
			evt := obj.(*corev1.Event)
			recordType, ok := rc2RecordType[evt.InvolvedObject.Kind]
			if !ok {
				return
			}

			serviceID, ruleID := a.scalingRecordServiceAndRuleID(evt)
			if serviceID == "" || ruleID == "" {
				return
			}
			record := &model.TenantServiceScalingRecords{
				ServiceID:   serviceID,
				RuleID:      ruleID,
				EventName:   evt.GetName(),
				RecordType:  recordType,
				Count:       evt.Count,
				Reason:      evt.Reason,
				Description: evt.Message,
				Operator:    "system",
				LastTime:    evt.LastTimestamp.Time,
			}
			logrus.Debugf("received add record: %#v", record)

			if err := db.GetManager().TenantServiceScalingRecordsDao().UpdateOrCreate(record); err != nil {
				logrus.Warningf("update or create scaling record: %v", err)
			}
		},
		UpdateFunc: func(old, cur interface{}) {
			oevt := old.(*corev1.Event)
			cevt := cur.(*corev1.Event)

			recordType, ok := rc2RecordType[cevt.InvolvedObject.Kind]
			if !ok {
				return
			}
			if oevt.ResourceVersion == cevt.ResourceVersion {
				return
			}

			serviceID, ruleID := a.scalingRecordServiceAndRuleID(cevt)
			if serviceID == "" || ruleID == "" {
				return
			}
			record := &model.TenantServiceScalingRecords{
				ServiceID:   serviceID,
				RuleID:      ruleID,
				EventName:   cevt.GetName(),
				RecordType:  recordType,
				Count:       cevt.Count,
				Reason:      cevt.Reason,
				LastTime:    cevt.LastTimestamp.Time,
				Description: cevt.Message,
			}
			logrus.Debugf("received update record: %#v", record)

			if err := db.GetManager().TenantServiceScalingRecordsDao().UpdateOrCreate(record); err != nil {
				logrus.Warningf("update or create scaling record: %v", err)
			}
		},
	}
}

func (a *appRuntimeStore) nsEventHandler() cache.ResourceEventHandlerFuncs {
	return cache.ResourceEventHandlerFuncs{
		UpdateFunc: func(old, cur interface{}) {
			ns := cur.(*corev1.Namespace)

			// check if the namespace is created by Rainbond
			if !filterOutNotRainbondNamespace(ns) {
				return
			}

			if ns.Status.Phase == corev1.NamespaceTerminating {
				return
			}

			if err := a.createOrUpdateImagePullSecret(ns.Name); err != nil {
				logrus.Errorf("create or update imagepullsecret: %v", err)
			}
		},
	}
}

func (a *appRuntimeStore) scalingRecordServiceAndRuleID(evt *corev1.Event) (string, string) {
	var ruleID, serviceID string
	switch evt.InvolvedObject.Kind {
	case "Deployment":
		deploy, err := a.listers.Deployment.Deployments(evt.InvolvedObject.Namespace).Get(evt.InvolvedObject.Name)
		if err != nil {
			logrus.Warningf("retrieve deployment: %v", err)
			return "", ""
		}
		serviceID = deploy.GetLabels()["service_id"]
		ruleID = deploy.GetLabels()["rule_id"]
	case "Statefulset":
		statefulset, err := a.listers.StatefulSet.StatefulSets(evt.InvolvedObject.Namespace).Get(evt.InvolvedObject.Name)
		if err != nil {
			logrus.Warningf("retrieve statefulset: %v", err)
			return "", ""
		}
		serviceID = statefulset.GetLabels()["service_id"]
		ruleID = statefulset.GetLabels()["rule_id"]
	case "HorizontalPodAutoscaler":
		hpa, err := a.listers.HorizontalPodAutoscaler.HorizontalPodAutoscalers(evt.InvolvedObject.Namespace).Get(evt.InvolvedObject.Name)
		if err != nil {
			logrus.Warningf("retrieve statefulset: %v", err)
			return "", ""
		}
		serviceID = hpa.GetLabels()["service_id"]
		ruleID = hpa.GetLabels()["rule_id"]
	default:
		logrus.Warningf("unsupported object kind: %s", evt.InvolvedObject.Kind)
	}

	return serviceID, ruleID
}

func (a *appRuntimeStore) RegistPodUpdateListener(name string, ch chan<- *corev1.Pod) {
	a.podUpdateListenerLock.Lock()
	defer a.podUpdateListenerLock.Unlock()
	a.podUpdateListeners[name] = ch
}
func (a *appRuntimeStore) UnRegistPodUpdateListener(name string) {
	a.podUpdateListenerLock.Lock()
	defer a.podUpdateListenerLock.Unlock()
	delete(a.podUpdateListeners, name)
}

// RegisterVolumeTypeListener -
func (a *appRuntimeStore) RegisterVolumeTypeListener(name string, ch chan<- *model.TenantServiceVolumeType) {
	a.volumeTypeListenerLock.Lock()
	defer a.volumeTypeListenerLock.Unlock()
	a.volumeTypeListeners[name] = ch
}

// UnRegisterVolumeTypeListener -
func (a *appRuntimeStore) UnRegisterVolumeTypeListener(name string) {
	a.volumeTypeListenerLock.Lock()
	defer a.volumeTypeListenerLock.Unlock()
	delete(a.volumeTypeListeners, name)
}

func (a *appRuntimeStore) GetAppResources(appID string) (int64, int64, error) {
	pods, err := a.listPodsByAppIDLegacy(appID)
	if err != nil {
		return 0, 0, err
	}

	var cpu, memory int64
	for _, pod := range pods {
		for _, c := range pod.Spec.Containers {
			cpu += c.Resources.Requests.Cpu().MilliValue()
			memory += c.Resources.Limits.Memory().Value() / 1024 / 1024
		}
	}

	return cpu, memory, nil
}

// Compatible with the old version.
// Versions prior to 5.3.0 have no app_id in the label, only service_id.
func (a *appRuntimeStore) listPodsByAppIDLegacy(appID string) ([]*corev1.Pod, error) {
	services, err := a.dbmanager.TenantServiceDao().ListByAppID(appID)
	if err != nil {
		return nil, err
	}
	var serviceIDs []string
	for _, svc := range services {
		serviceIDs = append(serviceIDs, svc.ServiceID)
	}

	// list pod based on the given appID
	requirement, err := labels.NewRequirement("service_id", selection.In, serviceIDs)
	if err != nil {
		return nil, err
	}
	selector := labels.NewSelector()
	selector = selector.Add(*requirement)
	return a.listers.Pod.List(selector)
}

func (a *appRuntimeStore) createOrUpdateImagePullSecret(ns string) error {
	imagePullSecretName := os.Getenv(constants.ImagePullSecretKey)
	if imagePullSecretName == "" {
		return nil
	}

	// get secret in namespace rbd-system
	rawSecret, err := a.secretByKey(types.NamespacedName{Namespace: a.conf.RBDNamespace, Name: imagePullSecretName})
	if err != nil {
		return fmt.Errorf("get secret %s: %v",
			types.NamespacedName{Namespace: a.conf.RBDNamespace, Name: imagePullSecretName}.String(), err)
	}
	// get secret in current namespace
	curSecret, err := a.secretByKey(types.NamespacedName{Namespace: ns, Name: imagePullSecretName})
	if err != nil {
		// current secret not exists. create a new one.
		if k8sErrors.IsNotFound(err) {
			curSecret = &corev1.Secret{
				ObjectMeta: metav1.ObjectMeta{
					Name:      rawSecret.Name,
					Namespace: ns,
				},
				Data: rawSecret.Data,
				Type: rawSecret.Type,
			}
			_, err := a.clientset.CoreV1().Secrets(ns).Create(context.Background(), curSecret, metav1.CreateOptions{})
			if err != nil {
				return fmt.Errorf("create secret for pulling images: %v", err)
			}
			logrus.Infof("successfully create secret: %s", types.NamespacedName{Namespace: ns, Name: imagePullSecretName}.String())
			return nil
		}
		return fmt.Errorf("get secret %s: %v", types.NamespacedName{Namespace: ns, Name: imagePullSecretName}.String(), err)
	}

	// check if the raw secret is different from the current one
	if isImagePullSecretEqual(rawSecret, curSecret) {
		return nil
	}

	// if the raw secret is different from the current one, then update the current one.
	curSecret.Data = rawSecret.Data
	if _, err := a.clientset.CoreV1().Secrets(ns).Update(context.Background(), curSecret, metav1.UpdateOptions{}); err != nil {
		return fmt.Errorf("update secret for pulling images: %v", err)
	}
	logrus.Infof("successfully update secret: %s", types.NamespacedName{Namespace: ns, Name: imagePullSecretName}.String())
	return nil
}

func (a *appRuntimeStore) secretByKey(key types.NamespacedName) (*corev1.Secret, error) {
	return a.listers.Secret.Secrets(key.Namespace).Get(key.Name)
}

func (a *appRuntimeStore) GetHelmApp(namespace, name string) (*v1alpha1.HelmApp, error) {
	helmApp, err := a.listers.HelmApp.HelmApps(namespace).Get(name)
	if err != nil && k8sErrors.IsNotFound(err) {
		err = errors.Wrap(bcode.ErrApplicationNotFound, "get helm app")
	}
	return helmApp, err
}

func (a *appRuntimeStore) ListPods(namespace string, selector labels.Selector) ([]*corev1.Pod, error) {
	return a.listers.Pod.Pods(namespace).List(selector)
}

func (a *appRuntimeStore) ListReplicaSets(namespace string, selector labels.Selector) ([]*appsv1.ReplicaSet, error) {
	return a.listers.ReplicaSets.ReplicaSets(namespace).List(selector)
}

func (a *appRuntimeStore) ListServices(namespace string, selector labels.Selector) ([]*corev1.Service, error) {
	return a.listers.Service.Services(namespace).List(selector)
}

func isImagePullSecretEqual(a, b *corev1.Secret) bool {
	if len(a.Data) != len(b.Data) {
		return false
	}
	for key, av := range a.Data {
		bv, ok := b.Data[key]
		if !ok {
			return false
		}
		if string(av) != string(bv) {
			return false
		}
	}
	return true
}

func filterOutNotRainbondNamespace(ns *corev1.Namespace) bool {
	// compatible with pre-5.2 versions
	oldVersion := len(ns.Name) == 32
	curVersion := func() bool {
		if ns.Labels == nil {
			return false
		}
		return ns.Labels["creator"] == "Rainbond"
	}()
	return curVersion || oldVersion
}<|MERGE_RESOLUTION|>--- conflicted
+++ resolved
@@ -25,18 +25,6 @@
 	"sync"
 	"time"
 
-<<<<<<< HEAD
-=======
-	"github.com/goodrain/rainbond/worker/server/pb"
-	"k8s.io/apimachinery/pkg/labels"
-	"k8s.io/apimachinery/pkg/selection"
-
-	"github.com/goodrain/rainbond/util/constants"
-	monitorv1 "github.com/prometheus-operator/prometheus-operator/pkg/apis/monitoring/v1"
-	"github.com/prometheus-operator/prometheus-operator/pkg/client/versioned"
-	"k8s.io/apimachinery/pkg/types"
-
->>>>>>> 24fb3c96
 	"github.com/eapache/channels"
 	"github.com/goodrain/rainbond/api/util/bcode"
 	"github.com/goodrain/rainbond/cmd/worker/option"
@@ -65,11 +53,7 @@
 	apiextensions "k8s.io/apiextensions-apiserver/pkg/apis/apiextensions/v1"
 	internalclientset "k8s.io/apiextensions-apiserver/pkg/client/clientset/clientset"
 	internalinformers "k8s.io/apiextensions-apiserver/pkg/client/informers/externalversions"
-<<<<<<< HEAD
 	k8sErrors "k8s.io/apimachinery/pkg/api/errors"
-=======
-	"k8s.io/apimachinery/pkg/api/errors"
->>>>>>> 24fb3c96
 	metav1 "k8s.io/apimachinery/pkg/apis/meta/v1"
 	"k8s.io/apimachinery/pkg/labels"
 	"k8s.io/apimachinery/pkg/selection"
@@ -437,11 +421,7 @@
 	//init leader namespace
 	leaderNamespace := a.conf.LeaderElectionNamespace
 	if _, err := a.conf.KubeClient.CoreV1().Namespaces().Get(context.Background(), leaderNamespace, metav1.GetOptions{}); err != nil {
-<<<<<<< HEAD
 		if k8sErrors.IsNotFound(err) {
-=======
-		if errors.IsNotFound(err) {
->>>>>>> 24fb3c96
 			_, err = a.conf.KubeClient.CoreV1().Namespaces().Create(context.Background(), &corev1.Namespace{
 				ObjectMeta: metav1.ObjectMeta{
 					Name: leaderNamespace,
@@ -531,11 +511,7 @@
 		//delete old version
 		if v1.GetReplicaSetVersion(current) > v1.GetReplicaSetVersion(rs) {
 			if rs.Status.Replicas == 0 && rs.Status.ReadyReplicas == 0 && rs.Status.AvailableReplicas == 0 {
-<<<<<<< HEAD
 				if err := a.conf.KubeClient.AppsV1().ReplicaSets(rs.Namespace).Delete(context.Background(), rs.Name, metav1.DeleteOptions{}); err != nil && k8sErrors.IsNotFound(err) {
-=======
-				if err := a.conf.KubeClient.AppsV1().ReplicaSets(rs.Namespace).Delete(context.Background(), rs.Name, metav1.DeleteOptions{}); err != nil && errors.IsNotFound(err) {
->>>>>>> 24fb3c96
 					logrus.Errorf("delete old version replicaset failure %s", err.Error())
 				}
 			}
@@ -703,11 +679,7 @@
 				}
 				if smClient != nil {
 					err := smClient.MonitoringV1().ServiceMonitors(sm.GetNamespace()).Delete(context.Background(), sm.GetName(), metav1.DeleteOptions{})
-<<<<<<< HEAD
 					if err != nil && !k8sErrors.IsNotFound(err) {
-=======
-					if err != nil && !errors.IsNotFound(err) {
->>>>>>> 24fb3c96
 						logrus.Errorf("delete service monitor failure: %s", err.Error())
 					}
 				}
