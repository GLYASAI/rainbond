--- conflicted
+++ resolved
@@ -172,18 +172,15 @@
 	store.informers.Nodes = infFactory.Core().V1().Nodes().Informer()
 	store.listers.Nodes = infFactory.Core().V1().Nodes().Lister()
 
-<<<<<<< HEAD
 	store.informers.StorageClass = infFactory.Storage().V1().StorageClasses().Informer()
 	store.listers.StorageClass = infFactory.Storage().V1().StorageClasses().Lister()
 
 	store.informers.Claim = infFactory.Core().V1().PersistentVolumeClaims().Informer()
 	store.listers.Claim = infFactory.Core().V1().PersistentVolumeClaims().Lister()
-=======
 	store.informers.Events = infFactory.Core().V1().Events().Informer()
 
 	store.informers.HorizontalPodAutoscaler = infFactory.Autoscaling().V2beta1().HorizontalPodAutoscalers().Informer()
 	store.listers.HorizontalPodAutoscaler = infFactory.Autoscaling().V2beta1().HorizontalPodAutoscalers().Lister()
->>>>>>> 428ba6a3
 
 	isThirdParty := func(ep *corev1.Endpoints) bool {
 		return ep.Labels["service-kind"] == model.ServiceKindThirdParty.String()
@@ -276,14 +273,11 @@
 	store.informers.ReplicaSet.AddEventHandlerWithResyncPeriod(store, time.Second*10)
 	store.informers.Endpoints.AddEventHandlerWithResyncPeriod(epEventHandler, time.Second*10)
 	store.informers.Nodes.AddEventHandlerWithResyncPeriod(store, time.Second*10)
-<<<<<<< HEAD
 	store.informers.StorageClass.AddEventHandlerWithResyncPeriod(store, time.Second*10)
 	store.informers.Claim.AddEventHandlerWithResyncPeriod(store, time.Second*10)
 
-=======
 	store.informers.Events.AddEventHandlerWithResyncPeriod(store.evtEventHandler(), time.Second*10)
 	store.informers.HorizontalPodAutoscaler.AddEventHandlerWithResyncPeriod(store, time.Second*10)
->>>>>>> 428ba6a3
 	return store
 }
 
@@ -567,7 +561,6 @@
 			}
 		}
 	}
-<<<<<<< HEAD
 	if claim, ok := obj.(*corev1.PersistentVolumeClaim); ok {
 		serviceID := claim.Labels["service_id"]
 		version := claim.Labels["version"]
@@ -583,7 +576,6 @@
 			}
 		}
 	}
-=======
 	if hpa, ok := obj.(*v2beta1.HorizontalPodAutoscaler); ok {
 		serviceID := hpa.Labels["service_id"]
 		version := hpa.Labels["version"]
@@ -615,7 +607,6 @@
 	_ = events
 
 	return nil
->>>>>>> 428ba6a3
 }
 
 //getAppService if  creater is true, will create new app service where not found in store
@@ -742,7 +733,6 @@
 			}
 		}
 	}
-<<<<<<< HEAD
 
 	if claim, ok := obj.(*corev1.PersistentVolumeClaim); ok {
 		serviceID := claim.Labels["service_id"]
@@ -752,7 +742,9 @@
 			appservice, _ := a.getAppService(serviceID, version, createrID, false)
 			if appservice != nil {
 				appservice.DeleteClaim(claim)
-=======
+			}
+		}
+	}
 	if hpa, ok := obj.(*v2beta1.HorizontalPodAutoscaler); ok {
 		serviceID := hpa.Labels["service_id"]
 		version := hpa.Labels["version"]
@@ -761,7 +753,6 @@
 			appservice, _ := a.getAppService(serviceID, version, createrID, false)
 			if appservice != nil {
 				appservice.DelHPA(hpa)
->>>>>>> 428ba6a3
 				if appservice.IsClosed() {
 					a.DeleteAppService(appservice)
 				}
