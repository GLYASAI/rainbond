--- conflicted
+++ resolved
@@ -28,28 +28,16 @@
 
 //Lister kube-api client cache
 type Lister struct {
-<<<<<<< HEAD
-	Ingress      v1beta1.IngressLister
-	Service      corev1.ServiceLister
-	Secret       corev1.SecretLister
-	StatefulSet  appsv1.StatefulSetLister
-	Deployment   appsv1.DeploymentLister
-	Pod          corev1.PodLister
-	ConfigMap    corev1.ConfigMapLister
-	Endpoints    corev1.EndpointsLister
-	Nodes        corev1.NodeLister
-	StorageClass storagev1.StorageClassLister
-	Claim        corev1.PersistentVolumeClaimLister
-=======
 	Ingress                 v1beta1.IngressLister
 	Service                 corev1.ServiceLister
 	Secret                  corev1.SecretLister
 	StatefulSet             appsv1.StatefulSetLister
-	HorizontalPodAutoscaler v2beta1.HorizontalPodAutoscalerLister
 	Deployment              appsv1.DeploymentLister
 	Pod                     corev1.PodLister
 	ConfigMap               corev1.ConfigMapLister
 	Endpoints               corev1.EndpointsLister
 	Nodes                   corev1.NodeLister
->>>>>>> 428ba6a3
+	StorageClass            storagev1.StorageClassLister
+	Claim                   corev1.PersistentVolumeClaimLister
+	HorizontalPodAutoscaler v2beta1.HorizontalPodAutoscalerLister
 }