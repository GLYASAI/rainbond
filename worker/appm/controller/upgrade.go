// RAINBOND, Application Management Platform
// Copyright (C) 2014-2017 Goodrain Co., Ltd.

// This program is free software: you can redistribute it and/or modify
// it under the terms of the GNU General Public License as published by
// the Free Software Foundation, either version 3 of the License, or
// (at your option) any later version. For any non-GPL usage of Rainbond,
// one or multiple Commercial Licenses authorized by Goodrain Co., Ltd.
// must be obtained first.

// This program is distributed in the hope that it will be useful,
// but WITHOUT ANY WARRANTY; without even the implied warranty of
// MERCHANTABILITY or FITNESS FOR A PARTICULAR PURPOSE. See the
// GNU General Public License for more details.

// You should have received a copy of the GNU General Public License
// along with this program. If not, see <http://www.gnu.org/licenses/>.

package controller

import (
	"fmt"
	"sync"
	"time"

	"github.com/Sirupsen/logrus"
	"github.com/goodrain/rainbond/event"
	"github.com/goodrain/rainbond/util"
	"github.com/goodrain/rainbond/worker/appm/f"
	v1 "github.com/goodrain/rainbond/worker/appm/types/v1"
	corev1 "k8s.io/api/core/v1"
	"k8s.io/apimachinery/pkg/api/errors"
	metav1 "k8s.io/apimachinery/pkg/apis/meta/v1"
	"k8s.io/apimachinery/pkg/types"
)

type upgradeController struct {
	stopChan     chan struct{}
	controllerID string
	appService   []v1.AppService
	manager      *Manager
}

func (s *upgradeController) Begin() {
	var wait sync.WaitGroup
	for _, service := range s.appService {
		go func(service v1.AppService) {
			wait.Add(1)
			defer wait.Done()
			service.Logger.Info("App runtime begin upgrade app service "+service.ServiceAlias, event.GetLoggerOption("starting"))
			if err := s.upgradeOne(service); err != nil {
				if err != ErrWaitTimeOut {
					service.Logger.Error(util.Translation("upgrade service error"), event.GetCallbackLoggerOption())
					logrus.Errorf("upgrade service %s failure %s", service.ServiceAlias, err.Error())
				} else {
					service.Logger.Error(util.Translation("upgrade service timeout"), event.GetTimeoutLoggerOption())
				}
			} else {
				service.Logger.Info(fmt.Sprintf("upgrade service %s success", service.ServiceAlias), event.GetLastLoggerOption())
			}
		}(service)
	}
	wait.Wait()
	s.manager.callback(s.controllerID, nil)
}
func (s *upgradeController) Stop() error {
	return nil
}
func (s *upgradeController) upgradeConfigMap(newapp v1.AppService) {
	nowApp := s.manager.store.GetAppService(newapp.ServiceID)
	nowConfigMaps := nowApp.GetConfigMaps()
	newConfigMaps := newapp.GetConfigMaps()
	var nowConfigMapMaps = make(map[string]*corev1.ConfigMap, len(nowConfigMaps))
	for i, now := range nowConfigMaps {
		nowConfigMapMaps[now.Name] = nowConfigMaps[i]
	}
	for _, new := range newConfigMaps {
		if nowConfig, ok := nowConfigMapMaps[new.Name]; ok {
			new.UID = nowConfig.UID
			newc, err := s.manager.client.CoreV1().ConfigMaps(nowApp.TenantID).Update(new)
			if err != nil {
				logrus.Errorf("update config map failure %s", err.Error())
			}
			nowApp.SetConfigMap(newc)
			nowConfigMapMaps[new.Name] = nil
			logrus.Debugf("update configmap %s for service %s", new.Name, newapp.ServiceID)
		} else {
			newc, err := s.manager.client.CoreV1().ConfigMaps(nowApp.TenantID).Create(new)
			if err != nil {
				logrus.Errorf("update config map failure %s", err.Error())
			}
			nowApp.SetConfigMap(newc)
			logrus.Debugf("create configmap %s for service %s", new.Name, newapp.ServiceID)
		}
	}
	for name, handle := range nowConfigMapMaps {
		if handle != nil {
			if err := s.manager.client.CoreV1().ConfigMaps(nowApp.TenantID).Delete(name, &metav1.DeleteOptions{}); err != nil {
				logrus.Errorf("delete config map failure %s", err.Error())
			}
			logrus.Debugf("delete configmap %s for service %s", name, newapp.ServiceID)
		}
	}
}

func (s *upgradeController) upgradeService(newapp v1.AppService) {
	nowApp := s.manager.store.GetAppService(newapp.ServiceID)
	nowServices := nowApp.GetServices(true)
	newService := newapp.GetServices(true)
	var nowServiceMaps = make(map[string]*corev1.Service, len(nowServices))
	for i, now := range nowServices {
		nowServiceMaps[now.Name] = nowServices[i]
	}
	for i := range newService {
		new := newService[i]
		if nowConfig, ok := nowServiceMaps[new.Name]; ok {
			nowConfig.Spec.Ports = new.Spec.Ports
			nowConfig.Spec.Type = new.Spec.Type
			nowConfig.Labels = new.Labels
			newc, err := s.manager.client.CoreV1().Services(nowApp.TenantID).Update(nowConfig)
			if err != nil {
				logrus.Errorf("update service failure %s", err.Error())
			}
			nowApp.SetService(newc)
			nowServiceMaps[new.Name] = nil
			logrus.Debugf("update service %s for service %s", new.Name, newapp.ServiceID)
		} else {
			err := CreateKubeService(s.manager.client, nowApp.TenantID, new)
			if err != nil {
				logrus.Errorf("update service failure %s", err.Error())
			}
			nowApp.SetService(new)
			logrus.Debugf("create service %s for service %s", new.Name, newapp.ServiceID)
		}
	}
	for name, handle := range nowServiceMaps {
		if handle != nil {
			if err := s.manager.client.CoreV1().Services(nowApp.TenantID).Delete(name, &metav1.DeleteOptions{}); err != nil {
				logrus.Errorf("delete service failure %s", err.Error())
			}
			logrus.Debugf("delete service %s for service %s", name, newapp.ServiceID)
		}
	}
}

func (s *upgradeController) upgradeOne(app v1.AppService) error {
	//first: check and create namespace
	_, err := s.manager.client.CoreV1().Namespaces().Get(app.TenantID, metav1.GetOptions{})
	if err != nil {
		if errors.IsNotFound(err) {
			_, err = s.manager.client.CoreV1().Namespaces().Create(app.GetTenant())
		}
		if err != nil {
			return fmt.Errorf("create or check namespace failure %s", err.Error())
		}
	}
	s.upgradeConfigMap(app)
	if deployment := app.GetDeployment(); deployment != nil {
		_, err := s.manager.client.AppsV1().Deployments(deployment.Namespace).Patch(deployment.Name, types.MergePatchType, app.UpgradePatch["deployment"])
		if err != nil {
			app.Logger.Error(fmt.Sprintf("upgrade deployment %s failure %s", app.ServiceAlias, err.Error()), event.GetLoggerOption("failure"))
			return fmt.Errorf("upgrade deployment %s failure %s", app.ServiceAlias, err.Error())
		}
	}
	if statefulset := app.GetStatefulSet(); statefulset != nil {
		_, err := s.manager.client.AppsV1().StatefulSets(statefulset.Namespace).Patch(statefulset.Name, types.MergePatchType, app.UpgradePatch["statefulset"])
		if err != nil {
			app.Logger.Error(fmt.Sprintf("upgrade statefulset %s failure %s", app.ServiceAlias, err.Error()), event.GetLoggerOption("failure"))
			return fmt.Errorf("upgrade statefulset %s failure %s", app.ServiceAlias, err.Error())
		}
	}

	oldApp := s.manager.store.GetAppService(app.ServiceID)
	s.upgradeService(app)
	handleErr := func(msg string, err error) error {
		// ignore ingress and secret error
		logrus.Warning(msg)
		return nil
	}
<<<<<<< HEAD
	_ = f.UpgradeSecrets(s.manager.client, &app, oldApp.GetSecrets(), app.GetSecrets(), handleErr)
=======
	_ = f.UpgradeSecrets(s.manager.client, &app, oldApp.GetSecrets(true), app.GetSecrets(true), handleErr)
>>>>>>> f9849d4c
	_ = f.UpgradeIngress(s.manager.client, &app, oldApp.GetIngress(true), app.GetIngress(true), handleErr)

	return s.WaitingReady(app)
}

//WaitingReady wait app start or upgrade ready
func (s *upgradeController) WaitingReady(app v1.AppService) error {
	storeAppService := s.manager.store.GetAppService(app.ServiceID)
	var initTime int32
	if podt := app.GetPodTemplate(); podt != nil {
		for _, c := range podt.Spec.Containers {
			if c.ReadinessProbe != nil {
				initTime = c.ReadinessProbe.InitialDelaySeconds
				break
			}
			if c.LivenessProbe != nil {
				initTime = c.LivenessProbe.InitialDelaySeconds
				break
			}
		}
	}
	//at least waiting time is 40 second
	timeout := time.Second * time.Duration(40+initTime)
	if storeAppService != nil && storeAppService.Replicas >= 0 {
		timeout = timeout * time.Duration((storeAppService.Replicas)*2)
	}
	if err := WaitUpgradeReady(s.manager.store, storeAppService, timeout, app.Logger, s.stopChan); err != nil {
		return err
	}
	return nil
}<|MERGE_RESOLUTION|>--- conflicted
+++ resolved
@@ -177,11 +177,7 @@
 		logrus.Warning(msg)
 		return nil
 	}
-<<<<<<< HEAD
-	_ = f.UpgradeSecrets(s.manager.client, &app, oldApp.GetSecrets(), app.GetSecrets(), handleErr)
-=======
 	_ = f.UpgradeSecrets(s.manager.client, &app, oldApp.GetSecrets(true), app.GetSecrets(true), handleErr)
->>>>>>> f9849d4c
 	_ = f.UpgradeIngress(s.manager.client, &app, oldApp.GetIngress(true), app.GetIngress(true), handleErr)
 
 	return s.WaitingReady(app)
