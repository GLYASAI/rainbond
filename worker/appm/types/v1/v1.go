// RAINBOND, Application Management Platform
// Copyright (C) 2014-2017 Goodrain Co., Ltd.

// This program is free software: you can redistribute it and/or modify
// it under the terms of the GNU General Public License as published by
// the Free Software Foundation, either version 3 of the License, or
// (at your option) any later version. For any non-GPL usage of Rainbond,
// one or multiple Commercial Licenses authorized by Goodrain Co., Ltd.
// must be obtained first.

// This program is distributed in the hope that it will be useful,
// but WITHOUT ANY WARRANTY; without even the implied warranty of
// MERCHANTABILITY or FITNESS FOR A PARTICULAR PURPOSE. See the
// GNU General Public License for more details.

// You should have received a copy of the GNU General Public License
// along with this program. If not, see <http://www.gnu.org/licenses/>.

package v1

import (
	"fmt"
	"os"
	"strconv"

	"github.com/Sirupsen/logrus"
	v1 "k8s.io/api/apps/v1"
	v2beta1 "k8s.io/api/autoscaling/v2beta1"
	corev1 "k8s.io/api/core/v1"
	extensions "k8s.io/api/extensions/v1beta1"

	"github.com/goodrain/rainbond/builder"
	"github.com/goodrain/rainbond/db/model"
	"github.com/goodrain/rainbond/event"
)

// EventType type of event
type EventType string

const (
	// StartEvent event about to start third-party service
	StartEvent EventType = "START"
	// StopEvent event about to stop third-party service
	StopEvent EventType = "STOP"
)

// Event holds the context of a start event.
type Event struct {
	Type    EventType
	Sid     string // service id
	Port    int
	IsInner bool
}

//AppServiceStatus the status of service, calculate in real time from kubernetes
type AppServiceStatus string

//AppServiceType the deploy type of service.
type AppServiceType string

//TypeStatefulSet statefulset
var TypeStatefulSet AppServiceType = "statefulset"

//TypeDeployment deployment
var TypeDeployment AppServiceType = "deployment"

//TypeReplicationController rc
var TypeReplicationController AppServiceType = "replicationcontroller"

//TypeUpgradeMethod upgrade service method type
type TypeUpgradeMethod string

//Rolling Start the new version before stoping the old version the rolling upgrade
var Rolling TypeUpgradeMethod = "Rolling"

//OnDelete Stop the old version before starting the new version the upgrade
var OnDelete TypeUpgradeMethod = "OnDelete"

//AppServiceBase app service base info
type AppServiceBase struct {
	TenantID         string
	TenantName       string
	ServiceID        string
	ServiceAlias     string
	ServiceType      AppServiceType
	ServiceKind      model.ServiceKind
	DeployVersion    string
	ContainerCPU     int
	ContainerMemory  int
	UpgradeMethod    TypeUpgradeMethod
	Replicas         int
	NeedProxy        bool
	IsWindowsService bool
	CreaterID        string
	//depend all service id
	Dependces    []string
	ExtensionSet map[string]string
}

//AppService a service of rainbond app state in kubernetes
type AppService struct {
	AppServiceBase
	tenant       *corev1.Namespace
	statefulset  *v1.StatefulSet
	deployment   *v1.Deployment
	hpas         []*v2beta1.HorizontalPodAutoscaler
	delHPAs      []*v2beta1.HorizontalPodAutoscaler
	replicasets  []*v1.ReplicaSet
	services     []*corev1.Service
	delServices  []*corev1.Service
	endpoints    []*corev1.Endpoints
	configMaps   []*corev1.ConfigMap
	ingresses    []*extensions.Ingress
	delIngs      []*extensions.Ingress // ingresses which need to be deleted
	secrets      []*corev1.Secret
	delSecrets   []*corev1.Secret // secrets which need to be deleted
	pods         []*corev1.Pod
	claims       []*corev1.PersistentVolumeClaim
	status       AppServiceStatus
	Logger       event.Logger
	UpgradePatch map[string][]byte
}

//CacheKey app cache key
type CacheKey string

//Equal cache key serviceid and version and createID Equal
func (c CacheKey) Equal(end CacheKey) bool {
	if string(c) == string(end) {
		return true
	}
	return false
}

//GetCacheKeyOnlyServiceID get cache key only service id
func GetCacheKeyOnlyServiceID(serviceID string) CacheKey {
	return CacheKey(serviceID)
}

//GetDeployment get kubernetes deployment model
func (a AppService) GetDeployment() *v1.Deployment {
	return a.deployment
}

//SetDeployment set kubernetes deployment model
func (a *AppService) SetDeployment(d *v1.Deployment) {
	a.deployment = d
	if v, ok := d.Spec.Template.Labels["version"]; ok && v != "" {
		a.DeployVersion = v
	}
	a.Replicas = int(*d.Spec.Replicas)
}

//DeleteDeployment delete kubernetes deployment model
func (a *AppService) DeleteDeployment(d *v1.Deployment) {
	a.deployment = nil
}

//GetStatefulSet get kubernetes statefulset model
func (a AppService) GetStatefulSet() *v1.StatefulSet {
	return a.statefulset
}

//SetStatefulSet set kubernetes statefulset model
func (a *AppService) SetStatefulSet(d *v1.StatefulSet) {
	a.statefulset = d
	if v, ok := d.Spec.Template.Labels["version"]; ok && v != "" {
		a.DeployVersion = v
	}
	a.Replicas = int(*d.Spec.Replicas)
}

//SetReplicaSets set kubernetes replicaset
func (a *AppService) SetReplicaSets(d *v1.ReplicaSet) {
	if len(a.replicasets) > 0 {
		for i, replicaset := range a.replicasets {
			if replicaset.GetName() == d.GetName() {
				a.replicasets[i] = d
				return
			}
		}
	}
	a.replicasets = append(a.replicasets, d)
}

//DeleteReplicaSet delete replicaset
func (a *AppService) DeleteReplicaSet(d *v1.ReplicaSet) {
	for i, c := range a.replicasets {
		if c.GetName() == d.GetName() {
			a.replicasets = append(a.replicasets[0:i], a.replicasets[i+1:]...)
			return
		}
	}
}

//GetReplicaSets get replicaset
func (a *AppService) GetReplicaSets() []*v1.ReplicaSet {
	return a.replicasets
}

// GetNewestReplicaSet returns the newest replica set.
func (a *AppService) GetNewestReplicaSet() (newest *v1.ReplicaSet) {
	if len(a.replicasets) == 0 {
		return
	}
	newest = a.replicasets[0]
	for _, rs := range a.replicasets {
		if newest.ObjectMeta.CreationTimestamp.Before(&rs.ObjectMeta.CreationTimestamp) {
			newest = rs
		}
	}
	return
}

//GetReplicaSetVersion get rs version
func GetReplicaSetVersion(rs *v1.ReplicaSet) int {
	if version, ok := rs.Annotations["deployment.kubernetes.io/revision"]; ok {
		v, _ := strconv.Atoi(version)
		return v
	}
	return 0
}

//GetCurrentReplicaSet get current replicaset
func (a *AppService) GetCurrentReplicaSet() *v1.ReplicaSet {
	if a.deployment != nil {
		revision, ok := a.deployment.Annotations["deployment.kubernetes.io/revision"]
		if ok {
			for _, rs := range a.replicasets {
				if rs.Annotations["deployment.kubernetes.io/revision"] == revision {
					return rs
				}
			}
		}
	}
	return nil
}

//DeleteStatefulSet set kubernetes statefulset model
func (a *AppService) DeleteStatefulSet(d *v1.StatefulSet) {
	a.statefulset = nil
}

//SetConfigMap set kubernetes configmap model
func (a *AppService) SetConfigMap(d *corev1.ConfigMap) {
	if len(a.configMaps) > 0 {
		for i, configMap := range a.configMaps {
			if configMap.GetName() == d.GetName() {
				a.configMaps[i] = d
				return
			}
		}
	}
	a.configMaps = append(a.configMaps, d)
}

//GetConfigMaps get configmaps
func (a *AppService) GetConfigMaps() []*corev1.ConfigMap {
	if len(a.configMaps) > 0 {
		return a.configMaps
	}
	return nil
}

//DeleteConfigMaps delete configmaps
func (a *AppService) DeleteConfigMaps(config *corev1.ConfigMap) {
	for i, c := range a.configMaps {
		if c.GetName() == config.GetName() {
			a.configMaps = append(a.configMaps[0:i], a.configMaps[i+1:]...)
			return
		}
	}
}

//SetService set kubernetes service model
func (a *AppService) SetService(d *corev1.Service) {
	if len(a.services) > 0 {
		for i, service := range a.services {
			if service.GetName() == d.GetName() {
				a.services[i] = d
				return
			}
		}
	}
	a.services = append(a.services, d)
}

// SetServices set set k8s service model list
func (a *AppService) SetServices(svcs []*corev1.Service) {
	a.services = svcs
}

//GetServices get services
func (a *AppService) GetServices() []*corev1.Service {
	return a.services
}

//GetDelServices returns services that need to be deleted.
func (a *AppService) GetDelServices() []*corev1.Service {
	return a.delServices
}

//DeleteServices delete service
func (a *AppService) DeleteServices(service *corev1.Service) {
	for i, c := range a.services {
		if c.GetName() == service.GetName() {
			a.services = append(a.services[0:i], a.services[i+1:]...)
			return
		}
	}
}

// AddEndpoints adds k8s endpoints to receiver *AppService.
func (a *AppService) AddEndpoints(ep *corev1.Endpoints) {
	if len(a.endpoints) > 0 {
		for i, e := range a.endpoints {
			if e.GetName() == ep.GetName() {
				a.endpoints[i] = ep
				return
			}
		}
	}
	a.endpoints = append(a.endpoints, ep)
}

// GetEndpoints returns endpoints in AppService
func (a *AppService) GetEndpoints() []*corev1.Endpoints {
	return a.endpoints
}

// GetEndpointsByName returns endpoints in AppService
func (a *AppService) GetEndpointsByName(name string) *corev1.Endpoints {
	for _, ep := range a.endpoints {
		if ep.GetName() == name {
			return ep
		}
	}
	return nil
}

//DelEndpoints deletes *corev1.Endpoints
func (a *AppService) DelEndpoints(ep *corev1.Endpoints) {
	for i, c := range a.endpoints {
		if c.GetName() == ep.GetName() {
			a.endpoints = append(a.endpoints[0:i], a.endpoints[i+1:]...)
			return
		}
	}
}

//GetIngress get ingress
func (a *AppService) GetIngress() []*extensions.Ingress {
	return a.ingresses
}

//GetDelIngs gets delIngs which need to be deleted
func (a *AppService) GetDelIngs() []*extensions.Ingress {
	return a.delIngs
}

//SetIngress set kubernetes ingress model
func (a *AppService) SetIngress(d *extensions.Ingress) {
	if len(a.ingresses) > 0 {
		for i, ingress := range a.ingresses {
			if ingress.GetName() == d.GetName() {
				a.ingresses[i] = d
				return
			}
		}
	}
	a.ingresses = append(a.ingresses, d)
}

// SetIngresses sets k8s ingress list
func (a *AppService) SetIngresses(i []*extensions.Ingress) {
	a.ingresses = i
}

//DeleteIngress delete kubernetes ingress model
func (a *AppService) DeleteIngress(d *extensions.Ingress) {
	for i, c := range a.ingresses {
		if c.GetName() == d.GetName() {
			a.ingresses = append(a.ingresses[0:i], a.ingresses[i+1:]...)
			return
		}
	}
}

//SetPodTemplate set pod template spec
func (a *AppService) SetPodTemplate(d corev1.PodTemplateSpec) {
	if a.statefulset != nil {
		a.statefulset.Spec.Template = d
	}
	if a.deployment != nil {
		a.deployment.Spec.Template = d
	}
}

//GetPodTemplate get pod template
func (a *AppService) GetPodTemplate() *corev1.PodTemplateSpec {
	if a.statefulset != nil {
		return &a.statefulset.Spec.Template
	}
	if a.deployment != nil {
		return &a.deployment.Spec.Template
	}
	return nil
}

//SetSecret set srcrets
func (a *AppService) SetSecret(d *corev1.Secret) {
	if d == nil {
		return
	}
	if len(a.secrets) > 0 {
		for i, secret := range a.secrets {
			if secret.GetName() == d.GetName() {
				a.secrets[i] = d
				return
			}
		}
	}
	a.secrets = append(a.secrets, d)
}

// SetSecrets sets k8s secret list
func (a *AppService) SetSecrets(s []*corev1.Secret) {
	a.secrets = s
}

//SetAllSecrets sets secrets
func (a *AppService) SetAllSecrets(secrets []*corev1.Secret) {
	a.secrets = secrets
}

//DeleteSecrets set secrets
func (a *AppService) DeleteSecrets(d *corev1.Secret) {
	for i, c := range a.secrets {
		if c.GetName() == d.GetName() {
			a.secrets = append(a.secrets[0:i], a.secrets[i+1:]...)
			return
		}
	}
}

//GetSecrets get secrets
func (a *AppService) GetSecrets() []*corev1.Secret {
	return a.secrets
}

//GetDelSecrets get delSecrets which need to be deleted
func (a *AppService) GetDelSecrets() []*corev1.Secret {
	return a.delSecrets
}

//SetPods set pod
func (a *AppService) SetPods(d *corev1.Pod) {
	if len(a.pods) > 0 {
		for i, pod := range a.pods {
			if pod.GetName() == d.GetName() {
				a.pods[i] = d
				return
			}
		}
	}
	a.pods = append(a.pods, d)
}

//DeletePods delete pod
func (a *AppService) DeletePods(d *corev1.Pod) {
	for i, c := range a.pods {
		if c.GetName() == d.GetName() {
			a.pods = append(a.pods[0:i], a.pods[i+1:]...)
			return
		}
	}
}

//GetPods get pods
func (a *AppService) GetPods() []*corev1.Pod {
	return a.pods
}

// GetPodsByName returns the pod based on podname.
func (a *AppService) GetPodsByName(podname string) *corev1.Pod {
	for _, pod := range a.pods {
		if pod.ObjectMeta.Name == podname {
			return pod
		}
	}
	return nil
}

//SetTenant set tenant
func (a *AppService) SetTenant(d *corev1.Namespace) {
	a.tenant = d
}

//GetTenant get tenant namespace
func (a *AppService) GetTenant() *corev1.Namespace {
	return a.tenant
}

// SetDeletedResources sets the resources that need to be deleted
func (a *AppService) SetDeletedResources(old *AppService) {
	if old == nil {
		logrus.Debugf("empty old app service.")
		return
	}
	for _, o := range old.GetIngress() {
		del := true
		for _, n := range a.GetIngress() {
			if o.Name == n.Name {
				del = false
				break
			}
		}
		if del {
			a.delIngs = append(a.delIngs, o)
		}
	}
	for _, o := range old.GetSecrets() {
		del := true
		for _, n := range a.GetSecrets() {
			if o.Name == n.Name {
				del = false
				break
			}
		}
		if del {
			a.delSecrets = append(a.delSecrets, o)
		}
	}
	for _, o := range old.GetServices() {
		del := true
		for _, n := range a.GetServices() {
			if o.Name == n.Name {
				del = false
				break
			}
		}
		if del {
			a.delServices = append(a.delServices, o)
		}
	}
	for _, o := range old.GetHPAs() {
		del := true
		for _, n := range a.GetHPAs() {
			if o.Name == n.Name {
				del = false
				break
			}
		}
		if del {
			a.delHPAs = append(a.delHPAs, o)
		}
	}
}

// DistinguishPod uses replica set to distinguish between old and new pods
// true: new pod; false: old pod.
func (a *AppService) DistinguishPod(pod *corev1.Pod) bool {
	rss := a.GetNewestReplicaSet()
	if rss == nil {
		return true
	}
	return !pod.ObjectMeta.CreationTimestamp.Before(&rss.ObjectMeta.CreationTimestamp)
}

<<<<<<< HEAD
// GetClaims get claims
func (a *AppService) GetClaims() []*corev1.PersistentVolumeClaim {
	return a.claims
}

// SetClaim set claim
func (a *AppService) SetClaim(claim *corev1.PersistentVolumeClaim) {
	if len(a.claims) > 0 {
		for i, cla := range a.configMaps {
			if cla.GetName() == claim.GetName() {
				a.claims[i] = claim
=======
// SetHPAs -
func (a *AppService) SetHPAs(hpas []*v2beta1.HorizontalPodAutoscaler) {
	a.hpas = hpas
}

// SetHPA -
func (a *AppService) SetHPA(hpa *v2beta1.HorizontalPodAutoscaler) {
	if len(a.hpas) > 0 {
		for i, old := range a.hpas {
			if old.GetName() == hpa.GetName() {
				a.hpas[i] = hpa
>>>>>>> 428ba6a3
				return
			}
		}
	}
<<<<<<< HEAD
	a.claims = append(a.claims, claim)
	print(a.claims)
}

// DeleteClaim delete claim
func (a *AppService) DeleteClaim(claim *corev1.PersistentVolumeClaim) {
	for i, c := range a.claims {
		if c.GetName() == claim.GetName() {
			a.claims = append(a.claims[0:i], a.claims[i+1:]...)
=======
	a.hpas = append(a.hpas, hpa)
}

// GetHPAs -
func (a *AppService) GetHPAs() []*v2beta1.HorizontalPodAutoscaler {
	return a.hpas
}

// GetDelHPAs -
func (a *AppService) GetDelHPAs() []*v2beta1.HorizontalPodAutoscaler {
	return a.delHPAs
}

// DelHPA -
func (a *AppService) DelHPA(hpa *v2beta1.HorizontalPodAutoscaler) {
	if len(a.hpas) == 0 {
		return
	}
	for i, old := range a.hpas {
		if old.GetName() == hpa.GetName() {
			a.hpas = append(a.hpas[0:i], a.hpas[i+1:]...)
>>>>>>> 428ba6a3
			return
		}
	}
}

func (a *AppService) String() string {
	return fmt.Sprintf(`
	-----------------------------------------------------
	App:%s
	DeployVersion:%s
	Statefulset %+v
	Deployment %+v
	Pod %d
	ingresses %s
	service %s
	endpoints %+v
	-----------------------------------------------------
	`,
		a.ServiceAlias,
		a.DeployVersion,
		a.statefulset,
		a.deployment,
		len(a.pods),
		func(ing []*extensions.Ingress) string {
			result := ""
			for _, i := range ing {
				result += i.Name + ","
			}
			return result
		}(a.ingresses),
		func(ing []*corev1.Service) string {
			result := ""
			for _, i := range ing {
				result += i.Name + ","
			}
			return result
		}(a.services),
		a.endpoints,
	)
}

//TenantResource tenant resource statistical models
type TenantResource struct {
	TenantID         string `json:"tenant_id,omitempty"`
	CPURequest       int64  `json:"cpu_request,omitempty"`
	CPULimit         int64  `json:"cpu_limit,omitempty"`
	MemoryRequest    int64  `json:"memory_request,omitempty"`
	MemoryLimit      int64  `json:"memory_limit,omitempty"`
	UnscdCPUReq      int64  `json:"unscd_cpu_req,omitempty"`
	UnscdCPULimit    int64  `json:"unscd_cpu_limit,omitempty"`
	UnscdMemoryReq   int64  `json:"unscd_memory_req,omitempty"`
	UnscdMemoryLimit int64  `json:"unscd_memory_limit,omitempty"`
}

// K8sResources holds kubernetes resources(svc, sercert, ep, ing).
type K8sResources struct {
	Services  []*corev1.Service
	Secrets   []*corev1.Secret
	Ingresses []*extensions.Ingress
}

//GetTCPMeshImageName get tcp mesh image name
func GetTCPMeshImageName() string {
	if d := os.Getenv("TCPMESH_DEFAULT_IMAGE_NAME"); d != "" {
		return d
	}
	return builder.REGISTRYDOMAIN + "/rbd-mesh-data-panel"
}

//GetProbeMeshImageName get probe init mesh image name
func GetProbeMeshImageName() string {
	if d := os.Getenv("PROBE_MESH_IMAGE_NAME"); d != "" {
		return d
	}
	return builder.REGISTRYDOMAIN + "/rbd-init-probe"
}

// StorageClass storage class
type StorageClass struct {
	Name                 string
	Parameters           map[string]string
	Provisioner          string
	ReclaimPolicy        string
	VolumeBindingMode    string
	AllowVolumeExpansion *bool
	AllowedTopologies    []corev1.TopologySelectorTerm
	Claims               []*corev1.PersistentVolumeClaim
	PervistentVolume     []*corev1.PersistentVolume
}<|MERGE_RESOLUTION|>--- conflicted
+++ resolved
@@ -567,7 +567,6 @@
 	return !pod.ObjectMeta.CreationTimestamp.Before(&rss.ObjectMeta.CreationTimestamp)
 }
 
-<<<<<<< HEAD
 // GetClaims get claims
 func (a *AppService) GetClaims() []*corev1.PersistentVolumeClaim {
 	return a.claims
@@ -579,7 +578,26 @@
 		for i, cla := range a.configMaps {
 			if cla.GetName() == claim.GetName() {
 				a.claims[i] = claim
-=======
+				return
+			}
+		}
+	}
+	a.claims = append(a.claims, claim)
+}
+
+// DeleteClaim delete claim
+func (a *AppService) DeleteClaim(claim *corev1.PersistentVolumeClaim) {
+	if len(a.claims) == 0 {
+		return
+	}
+	for i, c := range a.claims {
+		if c.GetName() == claim.GetName() {
+			a.claims = append(a.claims[0:i], a.claims[i+1:]...)
+			return
+		}
+	}
+}
+
 // SetHPAs -
 func (a *AppService) SetHPAs(hpas []*v2beta1.HorizontalPodAutoscaler) {
 	a.hpas = hpas
@@ -591,22 +609,10 @@
 		for i, old := range a.hpas {
 			if old.GetName() == hpa.GetName() {
 				a.hpas[i] = hpa
->>>>>>> 428ba6a3
-				return
-			}
-		}
-	}
-<<<<<<< HEAD
-	a.claims = append(a.claims, claim)
-	print(a.claims)
-}
-
-// DeleteClaim delete claim
-func (a *AppService) DeleteClaim(claim *corev1.PersistentVolumeClaim) {
-	for i, c := range a.claims {
-		if c.GetName() == claim.GetName() {
-			a.claims = append(a.claims[0:i], a.claims[i+1:]...)
-=======
+				return
+			}
+		}
+	}
 	a.hpas = append(a.hpas, hpa)
 }
 
@@ -628,7 +634,6 @@
 	for i, old := range a.hpas {
 		if old.GetName() == hpa.GetName() {
 			a.hpas = append(a.hpas[0:i], a.hpas[i+1:]...)
->>>>>>> 428ba6a3
 			return
 		}
 	}
