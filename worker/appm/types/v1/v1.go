// RAINBOND, Application Management Platform
// Copyright (C) 2014-2017 Goodrain Co., Ltd.

// This program is free software: you can redistribute it and/or modify
// it under the terms of the GNU General Public License as published by
// the Free Software Foundation, either version 3 of the License, or
// (at your option) any later version. For any non-GPL usage of Rainbond,
// one or multiple Commercial Licenses authorized by Goodrain Co., Ltd.
// must be obtained first.

// This program is distributed in the hope that it will be useful,
// but WITHOUT ANY WARRANTY; without even the implied warranty of
// MERCHANTABILITY or FITNESS FOR A PARTICULAR PURPOSE. See the
// GNU General Public License for more details.

// You should have received a copy of the GNU General Public License
// along with this program. If not, see <http://www.gnu.org/licenses/>.

package v1

import (
	"fmt"
	"os"
	"strconv"

	"github.com/Sirupsen/logrus"
	v1 "k8s.io/api/apps/v1"
	v2beta1 "k8s.io/api/autoscaling/v2beta1"
	corev1 "k8s.io/api/core/v1"
	extensions "k8s.io/api/extensions/v1beta1"
	storagev1 "k8s.io/api/storage/v1"

	"github.com/goodrain/rainbond/builder"
	"github.com/goodrain/rainbond/db/model"
	"github.com/goodrain/rainbond/event"
)

// EventType type of event
type EventType string

const (
	// StartEvent event about to start third-party service
	StartEvent EventType = "START"
	// StopEvent event about to stop third-party service
	StopEvent EventType = "STOP"
)

// Event holds the context of a start event.
type Event struct {
	Type    EventType
	Sid     string // service id
	Port    int
	IsInner bool
}

//AppServiceStatus the status of service, calculate in real time from kubernetes
type AppServiceStatus string

//AppServiceType the deploy type of service.
type AppServiceType string

//TypeStatefulSet statefulset
var TypeStatefulSet AppServiceType = "statefulset"

//TypeDeployment deployment
var TypeDeployment AppServiceType = "deployment"

//TypeReplicationController rc
var TypeReplicationController AppServiceType = "replicationcontroller"

//TypeUpgradeMethod upgrade service method type
type TypeUpgradeMethod string

//Rolling Start the new version before stoping the old version the rolling upgrade
var Rolling TypeUpgradeMethod = "Rolling"

//OnDelete Stop the old version before starting the new version the upgrade
var OnDelete TypeUpgradeMethod = "OnDelete"

//AppServiceBase app service base info
type AppServiceBase struct {
	TenantID         string
	TenantName       string
	ServiceID        string
	ServiceAlias     string
	ServiceType      AppServiceType
	ServiceKind      model.ServiceKind
	DeployVersion    string
	ContainerCPU     int
	ContainerMemory  int
	UpgradeMethod    TypeUpgradeMethod
	Replicas         int
	NeedProxy        bool
	IsWindowsService bool
	CreaterID        string
	//depend all service id
	Dependces    []string
	ExtensionSet map[string]string
}

//AppService a service of rainbond app state in kubernetes
type AppService struct {
	AppServiceBase
<<<<<<< HEAD
	tenant         *corev1.Namespace
	statefulset    *v1.StatefulSet
	deployment     *v1.Deployment
	hpas           []*v2beta1.HorizontalPodAutoscaler
	delHPAs        []*v2beta1.HorizontalPodAutoscaler
	replicasets    []*v1.ReplicaSet
	services       []*corev1.Service
	delServices    []*corev1.Service
	endpoints      []*corev1.Endpoints
	configMaps     []*corev1.ConfigMap
	ingresses      []*extensions.Ingress
	delIngs        []*extensions.Ingress // ingresses which need to be deleted
	secrets        []*corev1.Secret
	delSecrets     []*corev1.Secret // secrets which need to be deleted
	pods           []*corev1.Pod
	claims         []*corev1.PersistentVolumeClaim
	status         AppServiceStatus
	Logger         event.Logger
	storageClasses []*storagev1.StorageClass
	UpgradePatch   map[string][]byte
=======
	tenant       *corev1.Namespace
	statefulset  *v1.StatefulSet
	deployment   *v1.Deployment
	hpas         []*v2beta1.HorizontalPodAutoscaler
	delHPAs      []*v2beta1.HorizontalPodAutoscaler
	replicasets  []*v1.ReplicaSet
	services     []*corev1.Service
	delServices  []*corev1.Service
	endpoints    []*corev1.Endpoints
	configMaps   []*corev1.ConfigMap
	ingresses    []*extensions.Ingress
	delIngs      []*extensions.Ingress // ingresses which need to be deleted
	secrets      []*corev1.Secret
	delSecrets   []*corev1.Secret // secrets which need to be deleted
	pods         []*corev1.Pod
	status       AppServiceStatus
	Logger       event.Logger
	UpgradePatch map[string][]byte
	CustomParams map[string]string
>>>>>>> 5f346f59
}

//CacheKey app cache key
type CacheKey string

//Equal cache key serviceid and version and createID Equal
func (c CacheKey) Equal(end CacheKey) bool {
	if string(c) == string(end) {
		return true
	}
	return false
}

//GetCacheKeyOnlyServiceID get cache key only service id
func GetCacheKeyOnlyServiceID(serviceID string) CacheKey {
	return CacheKey(serviceID)
}

//GetDeployment get kubernetes deployment model
func (a AppService) GetDeployment() *v1.Deployment {
	return a.deployment
}

//SetDeployment set kubernetes deployment model
func (a *AppService) SetDeployment(d *v1.Deployment) {
	a.deployment = d
	if v, ok := d.Spec.Template.Labels["version"]; ok && v != "" {
		a.DeployVersion = v
	}
	a.Replicas = int(*d.Spec.Replicas)
}

//DeleteDeployment delete kubernetes deployment model
func (a *AppService) DeleteDeployment(d *v1.Deployment) {
	a.deployment = nil
}

//GetStatefulSet get kubernetes statefulset model
func (a AppService) GetStatefulSet() *v1.StatefulSet {
	return a.statefulset
}

//SetStatefulSet set kubernetes statefulset model
func (a *AppService) SetStatefulSet(d *v1.StatefulSet) {
	a.statefulset = d
	if v, ok := d.Spec.Template.Labels["version"]; ok && v != "" {
		a.DeployVersion = v
	}
	a.Replicas = int(*d.Spec.Replicas)
}

//SetReplicaSets set kubernetes replicaset
func (a *AppService) SetReplicaSets(d *v1.ReplicaSet) {
	if len(a.replicasets) > 0 {
		for i, replicaset := range a.replicasets {
			if replicaset.GetName() == d.GetName() {
				a.replicasets[i] = d
				return
			}
		}
	}
	a.replicasets = append(a.replicasets, d)
}

//DeleteReplicaSet delete replicaset
func (a *AppService) DeleteReplicaSet(d *v1.ReplicaSet) {
	for i, c := range a.replicasets {
		if c.GetName() == d.GetName() {
			a.replicasets = append(a.replicasets[0:i], a.replicasets[i+1:]...)
			return
		}
	}
}

//GetReplicaSets get replicaset
func (a *AppService) GetReplicaSets() []*v1.ReplicaSet {
	return a.replicasets
}

// GetNewestReplicaSet returns the newest replica set.
func (a *AppService) GetNewestReplicaSet() (newest *v1.ReplicaSet) {
	if len(a.replicasets) == 0 {
		return
	}
	newest = a.replicasets[0]
	for _, rs := range a.replicasets {
		if newest.ObjectMeta.CreationTimestamp.Before(&rs.ObjectMeta.CreationTimestamp) {
			newest = rs
		}
	}
	return
}

//GetReplicaSetVersion get rs version
func GetReplicaSetVersion(rs *v1.ReplicaSet) int {
	if version, ok := rs.Annotations["deployment.kubernetes.io/revision"]; ok {
		v, _ := strconv.Atoi(version)
		return v
	}
	return 0
}

//GetCurrentReplicaSet get current replicaset
func (a *AppService) GetCurrentReplicaSet() *v1.ReplicaSet {
	if a.deployment != nil {
		revision, ok := a.deployment.Annotations["deployment.kubernetes.io/revision"]
		if ok {
			for _, rs := range a.replicasets {
				if rs.Annotations["deployment.kubernetes.io/revision"] == revision {
					return rs
				}
			}
		}
	}
	return nil
}

//DeleteStatefulSet set kubernetes statefulset model
func (a *AppService) DeleteStatefulSet(d *v1.StatefulSet) {
	a.statefulset = nil
}

//SetConfigMap set kubernetes configmap model
func (a *AppService) SetConfigMap(d *corev1.ConfigMap) {
	if len(a.configMaps) > 0 {
		for i, configMap := range a.configMaps {
			if configMap.GetName() == d.GetName() {
				a.configMaps[i] = d
				return
			}
		}
	}
	a.configMaps = append(a.configMaps, d)
}

//GetConfigMaps get configmaps
func (a *AppService) GetConfigMaps() []*corev1.ConfigMap {
	if len(a.configMaps) > 0 {
		return a.configMaps
	}
	return nil
}

//DeleteConfigMaps delete configmaps
func (a *AppService) DeleteConfigMaps(config *corev1.ConfigMap) {
	for i, c := range a.configMaps {
		if c.GetName() == config.GetName() {
			a.configMaps = append(a.configMaps[0:i], a.configMaps[i+1:]...)
			return
		}
	}
}

//SetService set kubernetes service model
func (a *AppService) SetService(d *corev1.Service) {
	if len(a.services) > 0 {
		for i, service := range a.services {
			if service.GetName() == d.GetName() {
				a.services[i] = d
				return
			}
		}
	}
	a.services = append(a.services, d)
}

// SetServices set set k8s service model list
func (a *AppService) SetServices(svcs []*corev1.Service) {
	a.services = svcs
}

//GetServices get services
func (a *AppService) GetServices(canCopy bool) []*corev1.Service {
	if canCopy {
		cr := make([]*corev1.Service, len(a.services))
		copy(cr, a.services[0:])
	}
	return a.services
}

//GetDelServices returns services that need to be deleted.
func (a *AppService) GetDelServices() []*corev1.Service {
	return a.delServices
}

//DeleteServices delete service
func (a *AppService) DeleteServices(service *corev1.Service) {
	for i, c := range a.services {
		if c.GetName() == service.GetName() {
			a.services = append(a.services[0:i], a.services[i+1:]...)
			return
		}
	}
}

// AddEndpoints adds k8s endpoints to receiver *AppService.
func (a *AppService) AddEndpoints(ep *corev1.Endpoints) {
	if len(a.endpoints) > 0 {
		for i, e := range a.endpoints {
			if e.GetName() == ep.GetName() {
				a.endpoints[i] = ep
				return
			}
		}
	}
	a.endpoints = append(a.endpoints, ep)
}

// GetEndpoints returns endpoints in AppService
func (a *AppService) GetEndpoints(canCopy bool) []*corev1.Endpoints {
	if canCopy {
		cr := make([]*corev1.Endpoints, len(a.endpoints))
		copy(cr, a.endpoints[0:])
	}
	return a.endpoints
}

// GetEndpointsByName returns endpoints in AppService
func (a *AppService) GetEndpointsByName(name string) *corev1.Endpoints {
	for _, ep := range a.endpoints {
		if ep.GetName() == name {
			return ep
		}
	}
	return nil
}

//DelEndpoints deletes *corev1.Endpoints
func (a *AppService) DelEndpoints(ep *corev1.Endpoints) {
	for i, c := range a.endpoints {
		if c.GetName() == ep.GetName() {
			a.endpoints = append(a.endpoints[0:i], a.endpoints[i+1:]...)
			return
		}
	}
}

//GetIngress get ingress
func (a *AppService) GetIngress(canCopy bool) []*extensions.Ingress {
	if canCopy {
		cr := make([]*extensions.Ingress, len(a.ingresses))
		copy(cr, a.ingresses[0:])
		return cr
	}
	return a.ingresses
}

//GetDelIngs gets delIngs which need to be deleted
func (a *AppService) GetDelIngs() []*extensions.Ingress {
	return a.delIngs
}

//SetIngress set kubernetes ingress model
func (a *AppService) SetIngress(d *extensions.Ingress) {
	if len(a.ingresses) > 0 {
		for i, ingress := range a.ingresses {
			if ingress.GetName() == d.GetName() {
				a.ingresses[i] = d
				return
			}
		}
	}
	a.ingresses = append(a.ingresses, d)
}

// SetIngresses sets k8s ingress list
func (a *AppService) SetIngresses(i []*extensions.Ingress) {
	a.ingresses = i
}

//DeleteIngress delete kubernetes ingress model
func (a *AppService) DeleteIngress(d *extensions.Ingress) {
	for i, c := range a.ingresses {
		if c.GetName() == d.GetName() {
			a.ingresses = append(a.ingresses[0:i], a.ingresses[i+1:]...)
			return
		}
	}
}

//SetPodTemplate set pod template spec
func (a *AppService) SetPodTemplate(d corev1.PodTemplateSpec) {
	if a.statefulset != nil {
		a.statefulset.Spec.Template = d
	}
	if a.deployment != nil {
		a.deployment.Spec.Template = d
	}
}

//GetPodTemplate get pod template
func (a *AppService) GetPodTemplate() *corev1.PodTemplateSpec {
	if a.statefulset != nil {
		return &a.statefulset.Spec.Template
	}
	if a.deployment != nil {
		return &a.deployment.Spec.Template
	}
	return nil
}

//SetSecret set srcrets
func (a *AppService) SetSecret(d *corev1.Secret) {
	if d == nil {
		return
	}
	if len(a.secrets) > 0 {
		for i, secret := range a.secrets {
			if secret.GetName() == d.GetName() {
				a.secrets[i] = d
				return
			}
		}
	}
	a.secrets = append(a.secrets, d)
}

// SetSecrets sets k8s secret list
func (a *AppService) SetSecrets(s []*corev1.Secret) {
	a.secrets = s
}

//SetAllSecrets sets secrets
func (a *AppService) SetAllSecrets(secrets []*corev1.Secret) {
	a.secrets = secrets
}

//DeleteSecrets set secrets
func (a *AppService) DeleteSecrets(d *corev1.Secret) {
	for i, c := range a.secrets {
		if c.GetName() == d.GetName() {
			a.secrets = append(a.secrets[0:i], a.secrets[i+1:]...)
			return
		}
	}
}

//GetSecrets get secrets
func (a *AppService) GetSecrets(canCopy bool) []*corev1.Secret {
	if canCopy {
		cr := make([]*corev1.Secret, len(a.secrets))
		copy(cr, a.secrets[0:])
	}
	return a.secrets
}

//GetDelSecrets get delSecrets which need to be deleted
func (a *AppService) GetDelSecrets() []*corev1.Secret {
	return a.delSecrets
}

//SetPods set pod
func (a *AppService) SetPods(d *corev1.Pod) {
	if len(a.pods) > 0 {
		for i, pod := range a.pods {
			if pod.GetName() == d.GetName() {
				a.pods[i] = d
				return
			}
		}
	}
	a.pods = append(a.pods, d)
}

//DeletePods delete pod
func (a *AppService) DeletePods(d *corev1.Pod) {
	for i, c := range a.pods {
		if c.GetName() == d.GetName() {
			a.pods = append(a.pods[0:i], a.pods[i+1:]...)
			return
		}
	}
}

//GetPods get pods
func (a *AppService) GetPods(canCopy bool) []*corev1.Pod {
	if canCopy {
		cr := make([]*corev1.Pod, len(a.pods))
		copy(cr, a.pods[0:])
	}
	return a.pods
}

// GetPodsByName returns the pod based on podname.
func (a *AppService) GetPodsByName(podname string) *corev1.Pod {
	for _, pod := range a.pods {
		if pod.ObjectMeta.Name == podname {
			return pod
		}
	}
	return nil
}

//SetTenant set tenant
func (a *AppService) SetTenant(d *corev1.Namespace) {
	a.tenant = d
}

//GetTenant get tenant namespace
func (a *AppService) GetTenant() *corev1.Namespace {
	return a.tenant
}

// SetDeletedResources sets the resources that need to be deleted
func (a *AppService) SetDeletedResources(old *AppService) {
	if old == nil {
		logrus.Debugf("empty old app service.")
		return
	}
	for _, o := range old.GetIngress(true) {
		del := true
		for _, n := range a.GetIngress(true) {
			if o.Name == n.Name {
				del = false
				break
			}
		}
		if del {
			a.delIngs = append(a.delIngs, o)
		}
	}
	for _, o := range old.GetSecrets(true) {
		del := true
		for _, n := range a.GetSecrets(true) {
			if o.Name == n.Name {
				del = false
				break
			}
		}
		if del {
			a.delSecrets = append(a.delSecrets, o)
		}
	}
	for _, o := range old.GetServices(true) {
		del := true
		for _, n := range a.GetServices(true) {
			if o.Name == n.Name {
				del = false
				break
			}
		}
		if del {
			a.delServices = append(a.delServices, o)
		}
	}
	for _, o := range old.GetHPAs() {
		del := true
		for _, n := range a.GetHPAs() {
			if o.Name == n.Name {
				del = false
				break
			}
		}
		if del {
			a.delHPAs = append(a.delHPAs, o)
		}
	}
}

// DistinguishPod uses replica set to distinguish between old and new pods
// true: new pod; false: old pod.
func (a *AppService) DistinguishPod(pod *corev1.Pod) bool {
	rss := a.GetNewestReplicaSet()
	if rss == nil {
		return true
	}
	return !pod.ObjectMeta.CreationTimestamp.Before(&rss.ObjectMeta.CreationTimestamp)
}

// GetClaims get claims
func (a *AppService) GetClaims() []*corev1.PersistentVolumeClaim {
	return a.claims
}

// SetClaim set claim
func (a *AppService) SetClaim(claim *corev1.PersistentVolumeClaim) {
	claim.Namespace = a.TenantID
	if len(a.claims) > 0 {
		for i, c := range a.claims {
			if c.GetName() == claim.GetName() {
				a.claims[i] = claim
				return
			}
		}
	}
	a.claims = append(a.claims, claim)
}

// DeleteClaim delete claim
func (a *AppService) DeleteClaim(claim *corev1.PersistentVolumeClaim) {
	if len(a.claims) == 0 {
		return
	}
	for i, c := range a.claims {
		if c.GetName() == claim.GetName() {
			a.claims = append(a.claims[0:i], a.claims[i+1:]...)
			return
		}
	}
}

// SetHPAs -
func (a *AppService) SetHPAs(hpas []*v2beta1.HorizontalPodAutoscaler) {
	a.hpas = hpas
}

// SetHPA -
func (a *AppService) SetHPA(hpa *v2beta1.HorizontalPodAutoscaler) {
	if len(a.hpas) > 0 {
		for i, old := range a.hpas {
			if old.GetName() == hpa.GetName() {
				a.hpas[i] = hpa
				return
			}
		}
	}
	a.hpas = append(a.hpas, hpa)
}

// GetHPAs -
func (a *AppService) GetHPAs() []*v2beta1.HorizontalPodAutoscaler {
	return a.hpas
}

// GetDelHPAs -
func (a *AppService) GetDelHPAs() []*v2beta1.HorizontalPodAutoscaler {
	return a.delHPAs
}

// DelHPA -
func (a *AppService) DelHPA(hpa *v2beta1.HorizontalPodAutoscaler) {
	if len(a.hpas) == 0 {
		return
	}
	for i, old := range a.hpas {
		if old.GetName() == hpa.GetName() {
			a.hpas = append(a.hpas[0:i], a.hpas[i+1:]...)
			return
		}
	}
}

// SetStorageClass set storageclass
func (a *AppService) SetStorageClass(sc *storagev1.StorageClass) {
	if len(a.storageClasses) > 0 {
		for i, old := range a.storageClasses {
			if old.Name == sc.GetName() {
				a.storageClasses[i] = sc
			}
		}
	}
	a.storageClasses = append(a.storageClasses, sc)
}

// DeleteStorageClass deelete storageclass
func (a *AppService) DeleteStorageClass(sc *storagev1.StorageClass) {
	if len(a.storageClasses) == 0 {
		return
	}
	for i, old := range a.storageClasses {
		if old.Name == sc.GetName() {
			a.storageClasses = append(a.storageClasses[0:i], a.storageClasses[i+1:]...)
			return
		}
	}
}

func (a *AppService) String() string {
	return fmt.Sprintf(`
	-----------------------------------------------------
	App:%s
	DeployVersion:%s
	Statefulset %+v
	Deployment %+v
	Pod %d
	ingresses %s
	service %s
	endpoints %+v
	-----------------------------------------------------
	`,
		a.ServiceAlias,
		a.DeployVersion,
		a.statefulset,
		a.deployment,
		len(a.pods),
		func(ing []*extensions.Ingress) string {
			result := ""
			for _, i := range ing {
				result += i.Name + ","
			}
			return result
		}(a.ingresses),
		func(ing []*corev1.Service) string {
			result := ""
			for _, i := range ing {
				result += i.Name + ","
			}
			return result
		}(a.services),
		a.endpoints,
	)
}

//TenantResource tenant resource statistical models
type TenantResource struct {
	TenantID         string `json:"tenant_id,omitempty"`
	CPURequest       int64  `json:"cpu_request,omitempty"`
	CPULimit         int64  `json:"cpu_limit,omitempty"`
	MemoryRequest    int64  `json:"memory_request,omitempty"`
	MemoryLimit      int64  `json:"memory_limit,omitempty"`
	UnscdCPUReq      int64  `json:"unscd_cpu_req,omitempty"`
	UnscdCPULimit    int64  `json:"unscd_cpu_limit,omitempty"`
	UnscdMemoryReq   int64  `json:"unscd_memory_req,omitempty"`
	UnscdMemoryLimit int64  `json:"unscd_memory_limit,omitempty"`
}

// K8sResources holds kubernetes resources(svc, sercert, ep, ing).
type K8sResources struct {
	Services  []*corev1.Service
	Secrets   []*corev1.Secret
	Ingresses []*extensions.Ingress
}

//GetTCPMeshImageName get tcp mesh image name
func GetTCPMeshImageName() string {
	if d := os.Getenv("TCPMESH_DEFAULT_IMAGE_NAME"); d != "" {
		return d
	}
	return builder.REGISTRYDOMAIN + "/rbd-mesh-data-panel"
}

//GetProbeMeshImageName get probe init mesh image name
func GetProbeMeshImageName() string {
	if d := os.Getenv("PROBE_MESH_IMAGE_NAME"); d != "" {
		return d
	}
	return builder.REGISTRYDOMAIN + "/rbd-init-probe"
}<|MERGE_RESOLUTION|>--- conflicted
+++ resolved
@@ -101,7 +101,6 @@
 //AppService a service of rainbond app state in kubernetes
 type AppService struct {
 	AppServiceBase
-<<<<<<< HEAD
 	tenant         *corev1.Namespace
 	statefulset    *v1.StatefulSet
 	deployment     *v1.Deployment
@@ -122,27 +121,7 @@
 	Logger         event.Logger
 	storageClasses []*storagev1.StorageClass
 	UpgradePatch   map[string][]byte
-=======
-	tenant       *corev1.Namespace
-	statefulset  *v1.StatefulSet
-	deployment   *v1.Deployment
-	hpas         []*v2beta1.HorizontalPodAutoscaler
-	delHPAs      []*v2beta1.HorizontalPodAutoscaler
-	replicasets  []*v1.ReplicaSet
-	services     []*corev1.Service
-	delServices  []*corev1.Service
-	endpoints    []*corev1.Endpoints
-	configMaps   []*corev1.ConfigMap
-	ingresses    []*extensions.Ingress
-	delIngs      []*extensions.Ingress // ingresses which need to be deleted
-	secrets      []*corev1.Secret
-	delSecrets   []*corev1.Secret // secrets which need to be deleted
-	pods         []*corev1.Pod
-	status       AppServiceStatus
-	Logger       event.Logger
-	UpgradePatch map[string][]byte
-	CustomParams map[string]string
->>>>>>> 5f346f59
+	CustomParams   map[string]string
 }
 
 //CacheKey app cache key
