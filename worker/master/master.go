// RAINBOND, Application Management Platform
// Copyright (C) 2014-2017 Goodrain Co., Ltd.

// This program is free software: you can redistribute it and/or modify
// it under the terms of the GNU General Public License as published by
// the Free Software Foundation, either version 3 of the License, or
// (at your option) any later version. For any non-GPL usage of Rainbond,
// one or multiple Commercial Licenses authorized by Goodrain Co., Ltd.
// must be obtained first.

// This program is distributed in the hope that it will be useful,
// but WITHOUT ANY WARRANTY; without even the implied warranty of
// MERCHANTABILITY or FITNESS FOR A PARTICULAR PURPOSE. See the
// GNU General Public License for more details.

// You should have received a copy of the GNU General Public License
// along with this program. If not, see <http://www.gnu.org/licenses/>.

package master

import (
	"context"
	"fmt"
	"strings"
	"time"

	"github.com/goodrain/rainbond/cmd/worker/option"
	"github.com/goodrain/rainbond/db"
	"github.com/goodrain/rainbond/db/model"
	"github.com/goodrain/rainbond/pkg/generated/clientset/versioned"
	"github.com/goodrain/rainbond/util/leader"
	"github.com/goodrain/rainbond/worker/appm/store"
	"github.com/goodrain/rainbond/worker/master/helmapp"
	"github.com/goodrain/rainbond/worker/master/podevent"
	"github.com/goodrain/rainbond/worker/master/volumes/provider"
	"github.com/goodrain/rainbond/worker/master/volumes/provider/lib/controller"
	"github.com/goodrain/rainbond/worker/master/volumes/statistical"
	"github.com/goodrain/rainbond/worker/master/volumes/sync"
	"github.com/prometheus/client_golang/prometheus"
	"github.com/sirupsen/logrus"
<<<<<<< HEAD
	"k8s.io/client-go/kubernetes"
=======
	"k8s.io/apimachinery/pkg/version"
	"k8s.io/client-go/kubernetes"
	"k8s.io/client-go/rest"
>>>>>>> 4ebf9e7e
)

//Controller app runtime master controller
type Controller struct {
	ctx                 context.Context
	cancel              context.CancelFunc
	conf                option.Config
	store               store.Storer
	dbmanager           db.Manager
	memoryUse           *prometheus.GaugeVec
	cpuUse              *prometheus.GaugeVec
	fsUse               *prometheus.GaugeVec
	diskCache           *statistical.DiskCache
	namespaceMemRequest *prometheus.GaugeVec
	namespaceMemLimit   *prometheus.GaugeVec
	namespaceCPURequest *prometheus.GaugeVec
	namespaceCPULimit   *prometheus.GaugeVec
	pc                  *controller.ProvisionController
	helmAppController   *helmapp.Controller
	isLeader            bool

	kubeClient kubernetes.Interface

	stopCh          chan struct{}
	podEvent        *podevent.PodEvent
	volumeTypeEvent *sync.VolumeTypeEvent

	version      *version.Info
	rainbondsssc controller.Provisioner
	rainbondsslc controller.Provisioner
}

//NewMasterController new master controller
<<<<<<< HEAD
func NewMasterController(conf option.Config, store store.Storer, kubeClient kubernetes.Interface, rainbondClient versioned.Interface) (*Controller, error) {
=======
func NewMasterController(conf option.Config, kubecfg *rest.Config, store store.Storer) (*Controller, error) {
	// kubecfg.RateLimiter = nil
	kubeClient, err := kubernetes.NewForConfig(kubecfg)
	if err != nil {
		return nil, err
	}

>>>>>>> 4ebf9e7e
	ctx, cancel := context.WithCancel(context.Background())

	// The controller needs to know what the server version is because out-of-tree
	// provisioners aren't officially supported until 1.5
	serverVersion, err := kubeClient.Discovery().ServerVersion()
	if err != nil {
		logrus.Errorf("Error getting server version: %v", err)
		cancel()
		return nil, err
	}

	// Create the provisioner: it implements the Provisioner interface expected by
	// the controller
	//statefulset share controller
	rainbondssscProvisioner := provider.NewRainbondssscProvisioner()
	//statefulset local controller
	rainbondsslcProvisioner := provider.NewRainbondsslcProvisioner(kubeClient, store)
	// Start the provision controller which will dynamically provision hostPath
	// PVs
	pc := controller.NewProvisionController(kubeClient, &conf, map[string]controller.Provisioner{
		rainbondssscProvisioner.Name(): rainbondssscProvisioner,
		rainbondsslcProvisioner.Name(): rainbondsslcProvisioner,
	}, serverVersion.GitVersion)
	stopCh := make(chan struct{})

	helmAppController := helmapp.NewController(ctx, stopCh, kubeClient, rainbondClient, 5*time.Second, conf.Helm.RepoFile, conf.Helm.RepoCache, conf.Helm.RepoCache)

	return &Controller{
		conf:              conf,
		pc:                pc,
		helmAppController: helmAppController,
		store:             store,
		stopCh:            stopCh,
		cancel:            cancel,
		ctx:               ctx,
		dbmanager:         db.GetManager(),
		memoryUse: prometheus.NewGaugeVec(prometheus.GaugeOpts{
			Namespace: "app_resource",
			Name:      "appmemory",
			Help:      "tenant service memory request.",
		}, []string{"tenant_id", "app_id", "service_id", "service_status"}),
		cpuUse: prometheus.NewGaugeVec(prometheus.GaugeOpts{
			Namespace: "app_resource",
			Name:      "appcpu",
			Help:      "tenant service cpu request.",
		}, []string{"tenant_id", "app_id", "service_id", "service_status"}),
		fsUse: prometheus.NewGaugeVec(prometheus.GaugeOpts{
			Namespace: "app_resource",
			Name:      "appfs",
			Help:      "tenant service fs used.",
		}, []string{"tenant_id", "app_id", "service_id", "volume_type"}),
		namespaceMemRequest: prometheus.NewGaugeVec(prometheus.GaugeOpts{
			Namespace: "namespace_resource",
			Name:      "memory_request",
			Help:      "total memory request in namespace",
		}, []string{"namespace"}),
		namespaceMemLimit: prometheus.NewGaugeVec(prometheus.GaugeOpts{
			Namespace: "namespace_resource",
			Name:      "memory_limit",
			Help:      "total memory limit in namespace",
		}, []string{"namespace"}),
		namespaceCPURequest: prometheus.NewGaugeVec(prometheus.GaugeOpts{
			Namespace: "namespace_resource",
			Name:      "cpu_request",
			Help:      "total cpu request in namespace",
		}, []string{"namespace"}),
		namespaceCPULimit: prometheus.NewGaugeVec(prometheus.GaugeOpts{
			Namespace: "namespace_resource",
			Name:      "cpu_limit",
			Help:      "total cpu limit in namespace",
		}, []string{"namespace"}),
		diskCache:       statistical.CreatDiskCache(ctx),
		podEvent:        podevent.New(conf.KubeClient, stopCh),
		volumeTypeEvent: sync.New(stopCh),
		kubeClient:      kubeClient,
		rainbondsssc:    rainbondssscProvisioner,
		rainbondsslc:    rainbondsslcProvisioner,
		version:         serverVersion,
	}, nil
}

//IsLeader is leader
func (m *Controller) IsLeader() bool {
	return m.isLeader
}

//Start start
func (m *Controller) Start() error {
	logrus.Debug("master controller starting")
	start := func(ctx context.Context) {
		pc := controller.NewProvisionController(m.kubeClient, &m.conf, map[string]controller.Provisioner{
			m.rainbondsslc.Name(): m.rainbondsslc,
			m.rainbondsssc.Name(): m.rainbondsssc,
		}, m.version.GitVersion)

		m.isLeader = true
		defer func() {
			m.isLeader = false
		}()
		go m.diskCache.Start()
		defer m.diskCache.Stop()
		go pc.Run(ctx)
		m.store.RegistPodUpdateListener("podEvent", m.podEvent.GetChan())
		defer m.store.UnRegistPodUpdateListener("podEvent")
		go m.podEvent.Handle()
		m.store.RegisterVolumeTypeListener("volumeTypeEvent", m.volumeTypeEvent.GetChan())
		defer m.store.UnRegisterVolumeTypeListener("volumeTypeEvent")
		go m.volumeTypeEvent.Handle()

		// helm app controller
		go m.helmAppController.Start()
		defer m.helmAppController.Stop()

		select {
		case <-ctx.Done():
		case <-m.ctx.Done():
		}
	}
	// Leader election was requested.
	if m.conf.LeaderElectionNamespace == "" {
		return fmt.Errorf("-leader-election-namespace must not be empty")
	}
	if m.conf.LeaderElectionIdentity == "" {
		m.conf.LeaderElectionIdentity = m.conf.NodeName
	}
	if m.conf.LeaderElectionIdentity == "" {
		return fmt.Errorf("-leader-election-identity must not be empty")
	}
	// Name of config map with leader election lock
	lockName := "rainbond-appruntime-worker-leader"

	// Become leader again on stop leading.
	leaderCh := make(chan struct{}, 1)
	go func() {
		for {
			select {
			case <-m.ctx.Done():
				return
			case <-leaderCh:
				logrus.Info("run as leader")
				ctx, cancel := context.WithCancel(m.ctx)
				defer cancel()
				leader.RunAsLeader(ctx, m.kubeClient, m.conf.LeaderElectionNamespace, m.conf.LeaderElectionIdentity, lockName, start, func() {
					leaderCh <- struct{}{}
					logrus.Info("restart leader")
				})
			}
		}
	}()

	leaderCh <- struct{}{}

	return nil
}

//Stop stop
func (m *Controller) Stop() {
	close(m.stopCh)
}

//Scrape scrape app runtime
func (m *Controller) Scrape(ch chan<- prometheus.Metric, scrapeDurationDesc *prometheus.Desc) {
	if !m.isLeader {
		return
	}
	scrapeTime := time.Now()
	services := m.store.GetAllAppServices()
	status := m.store.GetNeedBillingStatus(nil)
	//获取内存使用情况
	for _, service := range services {
		if _, ok := status[service.ServiceID]; ok {
			m.memoryUse.WithLabelValues(service.TenantID, service.AppID, service.ServiceID, "running").Set(float64(service.GetMemoryRequest()))
			m.cpuUse.WithLabelValues(service.TenantID, service.AppID, service.ServiceID, "running").Set(float64(service.GetMemoryRequest()))
		}
	}
	ch <- prometheus.MustNewConstMetric(scrapeDurationDesc, prometheus.GaugeValue, time.Since(scrapeTime).Seconds(), "collect.memory")
	scrapeTime = time.Now()
	diskcache := m.diskCache.Get()
	for k, v := range diskcache {
		key := strings.Split(k, "_")
		if len(key) == 3 {
			m.fsUse.WithLabelValues(key[2], key[1], key[0], string(model.ShareFileVolumeType)).Set(v)
		}
	}
	ch <- prometheus.MustNewConstMetric(scrapeDurationDesc, prometheus.GaugeValue, time.Since(scrapeTime).Seconds(), "collect.fs")
	resources := m.store.GetTenantResourceList()
	for _, re := range resources {
		m.namespaceMemLimit.WithLabelValues(re.Namespace).Set(float64(re.MemoryLimit / 1024 / 1024))
		m.namespaceCPULimit.WithLabelValues(re.Namespace).Set(float64(re.CPULimit))
		m.namespaceMemRequest.WithLabelValues(re.Namespace).Set(float64(re.MemoryRequest / 1024 / 1024))
		m.namespaceCPURequest.WithLabelValues(re.Namespace).Set(float64(re.CPURequest))
	}
	m.fsUse.Collect(ch)
	m.memoryUse.Collect(ch)
	m.cpuUse.Collect(ch)
	m.namespaceMemLimit.Collect(ch)
	m.namespaceCPULimit.Collect(ch)
	m.namespaceMemRequest.Collect(ch)
	m.namespaceCPURequest.Collect(ch)
	logrus.Infof("success collect worker master metric")
}<|MERGE_RESOLUTION|>--- conflicted
+++ resolved
@@ -38,13 +38,8 @@
 	"github.com/goodrain/rainbond/worker/master/volumes/sync"
 	"github.com/prometheus/client_golang/prometheus"
 	"github.com/sirupsen/logrus"
-<<<<<<< HEAD
-	"k8s.io/client-go/kubernetes"
-=======
 	"k8s.io/apimachinery/pkg/version"
 	"k8s.io/client-go/kubernetes"
-	"k8s.io/client-go/rest"
->>>>>>> 4ebf9e7e
 )
 
 //Controller app runtime master controller
@@ -78,17 +73,7 @@
 }
 
 //NewMasterController new master controller
-<<<<<<< HEAD
 func NewMasterController(conf option.Config, store store.Storer, kubeClient kubernetes.Interface, rainbondClient versioned.Interface) (*Controller, error) {
-=======
-func NewMasterController(conf option.Config, kubecfg *rest.Config, store store.Storer) (*Controller, error) {
-	// kubecfg.RateLimiter = nil
-	kubeClient, err := kubernetes.NewForConfig(kubecfg)
-	if err != nil {
-		return nil, err
-	}
-
->>>>>>> 4ebf9e7e
 	ctx, cancel := context.WithCancel(context.Background())
 
 	// The controller needs to know what the server version is because out-of-tree
