--- conflicted
+++ resolved
@@ -22,14 +22,10 @@
 	"archive/zip"
 	"bufio"
 	"bytes"
+	"crypto/sha256"
 	"fmt"
 	"io"
 	"os"
-<<<<<<< HEAD
-	"time"
-
-	"github.com/goodrain/rainbond/eventlog/util"
-=======
 	"os/exec"
 	"path"
 	"strconv"
@@ -37,30 +33,18 @@
 
 	"github.com/Sirupsen/logrus"
 	"github.com/goodrain/rainbond/util"
->>>>>>> 6b572cfc
 )
 
 type filePlugin struct {
 	homePath string
 }
 
-<<<<<<< HEAD
-func (m *filePlugin) SaveMessage(events []*EventLogMessage) error {
-	if len(events) == 0 {
-		return nil
-	}
-	key := events[0].EventID
-	var logfile *os.File
-	logPath := util.DockerLogFilePath(m.homePath, key)
-	_, err := os.Stat(logPath)
-=======
 func (m *filePlugin) getStdFilePath(serviceID string) (string, error) {
 	apath := path.Join(m.homePath, GetServiceAliasID(serviceID))
 	_, err := os.Stat(apath)
->>>>>>> 6b572cfc
 	if err != nil {
 		if os.IsNotExist(err) {
-			err := os.MkdirAll(logPath, 0755)
+			err := os.MkdirAll(apath, 0755)
 			if err != nil {
 				return "", err
 			}
@@ -68,13 +52,6 @@
 			return "", err
 		}
 	}
-<<<<<<< HEAD
-	dockerFileName := util.DockerLogFileName(logPath)
-	logFile, err := os.Stat(dockerFileName)
-	if err != nil {
-		if os.IsNotExist(err) {
-			logfile, err = os.Create(dockerFileName)
-=======
 	return apath, nil
 }
 
@@ -92,7 +69,6 @@
 	if err != nil {
 		if os.IsNotExist(err) {
 			logfile, err = os.Create(path.Join(filePathDir, "stdout.log"))
->>>>>>> 6b572cfc
 			if err != nil {
 				return err
 			}
@@ -102,22 +78,14 @@
 		}
 	} else {
 		if logFile.ModTime().Day() != time.Now().Day() {
-<<<<<<< HEAD
-			err := MvLogFile(fmt.Sprintf("%s/%d-%d-%d.log.gz", dockerFileName, logFile.ModTime().Year(), logFile.ModTime().Month(), logFile.ModTime().Day()), dockerFileName)
-=======
 			err := MvLogFile(fmt.Sprintf("%s/%d-%d-%d.log.gz", filePathDir, logFile.ModTime().Year(), logFile.ModTime().Month(), logFile.ModTime().Day()), path.Join(filePathDir, "stdout.log"))
->>>>>>> 6b572cfc
 			if err != nil {
 				return err
 			}
 		}
 	}
 	if logfile == nil {
-<<<<<<< HEAD
-		logfile, err = os.OpenFile(dockerFileName, os.O_WRONLY|os.O_APPEND, 0666)
-=======
 		logfile, err = os.OpenFile(path.Join(filePathDir, "stdout.log"), os.O_WRONLY|os.O_APPEND, 0666)
->>>>>>> 6b572cfc
 		if err != nil {
 			return err
 		}
@@ -169,8 +137,6 @@
 	return nil
 }
 
-<<<<<<< HEAD
-=======
 //GetServiceAliasID python:
 //new_word = str(ord(string[10])) + string + str(ord(string[3])) + 'log' + str(ord(string[2]) / 7)
 //new_id = hashlib.sha224(new_word).hexdigest()[0:16]
@@ -185,7 +151,6 @@
 	return ServiceID
 }
 
->>>>>>> 6b572cfc
 //MvLogFile 更改文件名称，压缩
 func MvLogFile(newName string, filePath string) error {
 	info, err := os.Stat(filePath)
