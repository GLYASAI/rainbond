--- conflicted
+++ resolved
@@ -37,6 +37,7 @@
 	"github.com/goodrain/rainbond/cmd/node/option"
 	"github.com/goodrain/rainbond/node/api/model"
 	"github.com/goodrain/rainbond/node/core/config"
+	"github.com/goodrain/rainbond/node/core/service"
 	"github.com/goodrain/rainbond/node/core/store"
 	"github.com/goodrain/rainbond/node/kubecache"
 	"github.com/goodrain/rainbond/node/nodem/client"
@@ -171,40 +172,35 @@
 			v.Status = Error
 			v.NodeStatus.Status = Error
 			r := client.NodeCondition{
-				Type:   client.NodeConditionType("get_k8s_node"),
-				Status: client.ConditionFalse,
-				LastHeartbeatTime:time.Now(),
-				LastTransitionTime:time.Now(),
-				Message:err.Error(),
+				Type:               client.NodeConditionType("get_k8s_node"),
+				Status:             client.ConditionFalse,
+				LastHeartbeatTime:  time.Now(),
+				LastTransitionTime: time.Now(),
+				Message:            err.Error(),
 			}
 			r2 := client.NodeCondition{
-				Type:   client.NodeReady,
-				Status: client.ConditionFalse,
-				LastHeartbeatTime:time.Now(),
-				LastTransitionTime:time.Now(),
-			}
-			v.UpdataCondition(r,r2)
+				Type:               client.NodeReady,
+				Status:             client.ConditionFalse,
+				LastHeartbeatTime:  time.Now(),
+				LastTransitionTime: time.Now(),
+			}
+			v.UpdataCondition(r, r2)
 			n.UpdateNode(v)
 			return
 		}
 		if k8sNode != nil {
-			if time.Now().Sub(v.UpTime) > time.Minute*2{
-<<<<<<< HEAD
+			if time.Now().Sub(v.UpTime) > time.Minute*2 {
 				v.Status = service.Unknown
 				v.NodeStatus.Status = service.Unknown
 				v.Unschedulable = true
 				r := client.NodeCondition{
-					Type:   client.NodeReady,
-					Status: client.ConditionFalse,
-					LastHeartbeatTime:time.Now(),
-					LastTransitionTime:time.Now(),
+					Type:               client.NodeReady,
+					Status:             client.ConditionFalse,
+					LastHeartbeatTime:  time.Now(),
+					LastTransitionTime: time.Now(),
 				}
 				v.UpdataCondition(r)
 				n.UpdateNode(v)
-=======
-				v.Status = Unknown
-				v.NodeStatus.Status = Unknown
->>>>>>> 937c3b99
 				return
 			}
 			if v.Unschedulable || k8sNode.Spec.Unschedulable {
@@ -219,24 +215,24 @@
 					v.NodeStatus.Status = Running
 
 					r := client.NodeCondition{
-						Type:   client.NodeReady,
-						Status: client.ConditionFalse,
-						LastHeartbeatTime:time.Now(),
-						LastTransitionTime:time.Now(),
+						Type:               client.NodeReady,
+						Status:             client.ConditionFalse,
+						LastHeartbeatTime:  time.Now(),
+						LastTransitionTime: time.Now(),
 					}
 					v.UpdataCondition(r)
 					n.UpdateNode(v)
 					return
 				}
-				if condiction.Status == "False" && (condiction.Type != "OutOfDisk" && condiction.Type != "MemoryPressure" && condiction.Type != "DiskPressure"){
+				if condiction.Status == "False" && (condiction.Type != "OutOfDisk" && condiction.Type != "MemoryPressure" && condiction.Type != "DiskPressure") {
 					v.Status = Running
 					v.NodeStatus.Status = Running
 
 					r := client.NodeCondition{
-						Type:   client.NodeReady,
-						Status: client.ConditionFalse,
-						LastHeartbeatTime:time.Now(),
-						LastTransitionTime:time.Now(),
+						Type:               client.NodeReady,
+						Status:             client.ConditionFalse,
+						LastHeartbeatTime:  time.Now(),
+						LastTransitionTime: time.Now(),
 					}
 					v.UpdataCondition(r)
 					n.UpdateNode(v)
@@ -247,10 +243,10 @@
 			v.NodeStatus.Status = Running
 
 			r := client.NodeCondition{
-				Type:   client.NodeReady,
-				Status: client.ConditionTrue,
-				LastHeartbeatTime:time.Now(),
-				LastTransitionTime:time.Now(),
+				Type:               client.NodeReady,
+				Status:             client.ConditionTrue,
+				LastHeartbeatTime:  time.Now(),
+				LastTransitionTime: time.Now(),
 			}
 			v.UpdataCondition(r)
 			n.UpdateNode(v)
@@ -265,15 +261,15 @@
 			return
 		}
 		if v.Alived {
-			if time.Now().Sub(v.UpTime) > time.Minute*2{
+			if time.Now().Sub(v.UpTime) > time.Minute*2 {
 				v.Status = service.Unknown
 				v.NodeStatus.Status = service.Unknown
 				v.Unschedulable = true
 				r := client.NodeCondition{
-					Type:   client.NodeReady,
-					Status: client.ConditionFalse,
-					LastHeartbeatTime:time.Now(),
-					LastTransitionTime:time.Now(),
+					Type:               client.NodeReady,
+					Status:             client.ConditionFalse,
+					LastHeartbeatTime:  time.Now(),
+					LastTransitionTime: time.Now(),
 				}
 				v.UpdataCondition(r)
 				n.UpdateNode(v)
@@ -281,16 +277,16 @@
 			}
 
 			for _, condition := range v.NodeStatus.Conditions {
-				if condition.Status == "False"{
+				if condition.Status == "False" {
 
 					v.Status = Running
 					v.NodeStatus.Status = Running
 
 					r := client.NodeCondition{
-						Type:   client.NodeReady,
-						Status: client.ConditionFalse,
-						LastHeartbeatTime:time.Now(),
-						LastTransitionTime:time.Now(),
+						Type:               client.NodeReady,
+						Status:             client.ConditionFalse,
+						LastHeartbeatTime:  time.Now(),
+						LastTransitionTime: time.Now(),
 					}
 					v.UpdataCondition(r)
 					n.UpdateNode(v)
@@ -301,10 +297,10 @@
 			v.Status = Running
 			v.NodeStatus.Status = Running
 			r := client.NodeCondition{
-				Type:   client.NodeReady,
-				Status: client.ConditionTrue,
-				LastHeartbeatTime:time.Now(),
-				LastTransitionTime:time.Now(),
+				Type:               client.NodeReady,
+				Status:             client.ConditionTrue,
+				LastHeartbeatTime:  time.Now(),
+				LastTransitionTime: time.Now(),
 			}
 			v.UpdataCondition(r)
 			n.UpdateNode(v)
