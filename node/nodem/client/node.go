// RAINBOND, Application Management Platform
// Copyright (C) 2014-2017 Goodrain Co., Ltd.

// This program is free software: you can redistribute it and/or modify
// it under the terms of the GNU General Public License as published by
// the Free Software Foundation, either version 3 of the License, or
// (at your option) any later version. For any non-GPL usage of Rainbond,
// one or multiple Commercial Licenses authorized by Goodrain Co., Ltd.
// must be obtained first.

// This program is distributed in the hope that it will be useful,
// but WITHOUT ANY WARRANTY; without even the implied warranty of
// MERCHANTABILITY or FITNESS FOR A PARTICULAR PURPOSE. See the
// GNU General Public License for more details.

// You should have received a copy of the GNU General Public License
// along with this program. If not, see <http://www.gnu.org/licenses/>.

package client

import (
	"strings"
	"time"

	"k8s.io/client-go/pkg/api/v1"

	"github.com/Sirupsen/logrus"
	client "github.com/coreos/etcd/clientv3"
	"github.com/coreos/etcd/mvcc/mvccpb"
	conf "github.com/goodrain/rainbond/cmd/node/option"
	"github.com/goodrain/rainbond/node/core/store"
	"github.com/pquerna/ffjson/ffjson"
)

//APIHostNode api host node
type APIHostNode struct {
	ID         string            `json:"uuid" validate:"uuid"`
	HostName   string            `json:"host_name" validate:"host_name"`
	InternalIP string            `json:"internal_ip" validate:"internal_ip|ip"`
	ExternalIP string            `json:"external_ip" validate:"external_ip|ip"`
	RootPass   string            `json:"root_pass,omitempty"`
	Role       []string          `json:"role" validate:"role|required"`
	Labels     map[string]string `json:"labels"`
}

//Clone Clone
func (a APIHostNode) Clone() *HostNode {
	hn := &HostNode{
		ID:         a.ID,
		HostName:   a.HostName,
		InternalIP: a.InternalIP,
		ExternalIP: a.ExternalIP,
		RootPass:   a.RootPass,
		Role:       a.Role,
		Labels:     a.Labels,
		NodeStatus: &NodeStatus{},
	}
	return hn
}

//HostNode rainbond node entity
type HostNode struct {
	ID              string            `json:"uuid"`
	HostName        string            `json:"host_name"`
	CreateTime      time.Time         `json:"create_time"`
	InternalIP      string            `json:"internal_ip"`
	ExternalIP      string            `json:"external_ip"`
	RootPass        string            `json:"root_pass,omitempty"`
	KeyPath         string            `json:"key_path,omitempty"` //管理节点key文件路径
	AvailableMemory int64             `json:"available_memory"`
	AvailableCPU    int64             `json:"available_cpu"`
	Mode            string            `json:"mode"`
	Role            HostRule          `json:"role"`          //节点属性 compute manage storage
	Status          string            `json:"status"`        //节点状态 create,init,running,stop,delete
	Labels          map[string]string `json:"labels"`        //节点标签 内置标签+用户自定义标签
	Unschedulable   bool              `json:"unschedulable"` //不可调度
	NodeStatus      *NodeStatus       `json:"node_status,omitempty"`
	ClusterNode
}

<<<<<<< HEAD
//node 资源
type NodeResource struct {
	CapCPU int     `json:"cap_cpu"`
	CapMem int     `json:"cap_mem"`
	ReqCPU float32 `json:"req_cpu"`
	ReqMem int     `json:"req_mem"`
=======
//Resource 资源
type Resource struct {
	CpuR int `json:"cpu"`
	MemR int `json:"mem"`
}
type NodePodResource struct {
	AllocatedResources `json:"allocatedresources"`
	Resource           `json:"allocatable"`
}
type AllocatedResources struct {
	CPURequests     int64
	CPULimits       int64
	MemoryRequests  int64
	MemoryLimits    int64
	MemoryRequestsR string
	MemoryLimitsR   string
	CPURequestsR    string
	CPULimitsR      string
>>>>>>> 006fdb10
}

//NodeStatus node status
type NodeStatus struct {
	Status     string          `json:"status"` //installed running offline unknown
	Conditions []NodeCondition `json:"conditions,omitempty"`
	NodeInfo   NodeSystemInfo  `json:"nodeInfo,omitempty" protobuf:"bytes,7,opt,name=nodeInfo"`
}

//UpdateK8sNodeStatus update rainbond node status by k8s node
func (n *HostNode) UpdateK8sNodeStatus(k8sNode v1.Node) {
	status := k8sNode.Status
	n.UpdataK8sCondition(status.Conditions)
	n.NodeStatus.NodeInfo = NodeSystemInfo{
		MachineID:               status.NodeInfo.MachineID,
		SystemUUID:              status.NodeInfo.SystemUUID,
		BootID:                  status.NodeInfo.BootID,
		KernelVersion:           status.NodeInfo.KernelVersion,
		OSImage:                 status.NodeInfo.OSImage,
		OperatingSystem:         status.NodeInfo.OperatingSystem,
		ContainerRuntimeVersion: status.NodeInfo.ContainerRuntimeVersion,
		Architecture:            status.NodeInfo.Architecture,
	}
	n.Unschedulable = k8sNode.Spec.Unschedulable

	if n.Unschedulable {
		n.Status = "unschedulable"
	} else {
		n.Status = "running"
	}
}

// NodeSystemInfo is a set of ids/uuids to uniquely identify the node.
type NodeSystemInfo struct {
	// MachineID reported by the node. For unique machine identification
	// in the cluster this field is preferred. Learn more from man(5)
	// machine-id: http://man7.org/linux/man-pages/man5/machine-id.5.html
	MachineID string `json:"machineID"`
	// SystemUUID reported by the node. For unique machine identification
	// MachineID is preferred. This field is specific to Red Hat hosts
	// https://access.redhat.com/documentation/en-US/Red_Hat_Subscription_Management/1/html/RHSM/getting-system-uuid.html
	SystemUUID string `json:"systemUUID"`
	// Boot ID reported by the node.
	BootID string `json:"bootID" protobuf:"bytes,3,opt,name=bootID"`
	// Kernel Version reported by the node from 'uname -r' (e.g. 3.16.0-0.bpo.4-amd64).
	KernelVersion string `json:"kernelVersion" `
	// OS Image reported by the node from /etc/os-release (e.g. Debian GNU/Linux 7 (wheezy)).
	OSImage string `json:"osImage"`
	// ContainerRuntime Version reported by the node through runtime remote API (e.g. docker://1.5.0).
	ContainerRuntimeVersion string `json:"containerRuntimeVersion"`
	// The Operating System reported by the node
	OperatingSystem string `json:"operatingSystem"`
	// The Architecture reported by the node
	Architecture string `json:"architecture"`

	MemorySize uint64 `json:"memorySize"`
}

//Decode decode node info
func (n *HostNode) Decode(data []byte) error {
	if err := ffjson.Unmarshal(data, n); err != nil {
		logrus.Error("decode node info error:", err.Error())
		return err
	}
	return nil
}

type NodeList []*HostNode

func (list NodeList) Len() int {
	return len(list)
}

func (list NodeList) Less(i, j int) bool {
	if list[i].InternalIP < list[j].InternalIP {
		return true
	} else {
		return false
	}
}

func (list NodeList) Swap(i, j int) {
	var temp = list[i]
	list[i] = list[j]
	list[j] = temp
}

//GetNodeFromKV 从etcd解析node信息
func GetNodeFromKV(kv *mvccpb.KeyValue) *HostNode {
	var node HostNode
	if err := ffjson.Unmarshal(kv.Value, &node); err != nil {
		logrus.Error("parse node info error:", err.Error())
		return nil
	}
	return &node
}

//UpdataK8sCondition 更新k8s节点的状态到rainbond节点
func (n *HostNode) UpdataK8sCondition(conditions []v1.NodeCondition) {
	for _, con := range conditions {
		rbcon := NodeCondition{
			Type:               NodeConditionType(con.Type),
			Status:             ConditionStatus(con.Status),
			LastHeartbeatTime:  con.LastHeartbeatTime.Time,
			LastTransitionTime: con.LastTransitionTime.Time,
			Reason:             con.Reason,
			Message:            con.Message,
		}
		n.UpdataCondition(rbcon)
	}
}

//DeleteCondition DeleteCondition
func (n *HostNode) DeleteCondition(types ...NodeConditionType) {
	if n.NodeStatus == nil {
		return
	}
	for _, t := range types {
		for i, c := range n.NodeStatus.Conditions {
			if c.Type.Compare(t) {
				n.NodeStatus.Conditions = append(n.NodeStatus.Conditions[:i], n.NodeStatus.Conditions[i+1:]...)
				break
			}
		}
	}
}

//UpdataCondition 更新状态
func (n *HostNode) UpdataCondition(conditions ...NodeCondition) {
	if n.NodeStatus == nil {
		n.NodeStatus = &NodeStatus{}
	}
	for _, newcon := range conditions {
		var update bool
		if n.NodeStatus.Conditions != nil {
			for i, con := range n.NodeStatus.Conditions {
				if con.Type.Compare(newcon.Type) {
					n.NodeStatus.Conditions[i] = newcon
					update = true
					break
				}
			}
		}
		if !update {
			n.NodeStatus.Conditions = append(n.NodeStatus.Conditions, newcon)
		}
	}
}

//HostRule 节点角色
type HostRule []string

//ComputeNode 计算节点
var ComputeNode = "compute"

//ManageNode 管理节点
var ManageNode = "manage"

//StorageNode 存储节点
var StorageNode = "storage"

//LBNode 边缘负载均衡节点
var LBNode = "lb"

//HasRule 是否具有什么角色
func (h HostRule) HasRule(rule string) bool {
	for _, v := range h {
		if v == rule {
			return true
		}
	}
	return false
}
func (h HostRule) String() string {
	return strings.Join(h, ",")
}

//NodeConditionType NodeConditionType
type NodeConditionType string

// These are valid conditions of node.
const (
	// NodeReady means this node is working
	NodeReady NodeConditionType = "Ready"
	// InstallNotReady means  the installation task was not completed in this node.
	InstallNotReady NodeConditionType = "InstallNotReady"
	// NodeInit means node already install rainbond node and regist
	NodeInit       NodeConditionType = "NodeInit"
	OutOfDisk      NodeConditionType = "OutOfDisk"
	MemoryPressure NodeConditionType = "MemoryPressure"
	DiskPressure   NodeConditionType = "DiskPressure"
)

//Compare 比较
func (nt NodeConditionType) Compare(ent NodeConditionType) bool {
	return string(nt) == string(ent)
}

//ConditionStatus ConditionStatus
type ConditionStatus string

// These are valid condition statuses. "ConditionTrue" means a resource is in the condition.
// "ConditionFalse" means a resource is not in the condition. "ConditionUnknown" means kubernetes
// can't decide if a resource is in the condition or not. In the future, we could add other
// intermediate conditions, e.g. ConditionDegraded.
const (
	ConditionTrue    ConditionStatus = "True"
	ConditionFalse   ConditionStatus = "False"
	ConditionUnknown ConditionStatus = "Unknown"
)

// NodeCondition contains condition information for a node.
type NodeCondition struct {
	// Type of node condition.
	Type NodeConditionType `json:"type" `
	// Status of the condition, one of True, False, Unknown.
	Status ConditionStatus `json:"status" `
	// Last time we got an update on a given condition.
	// +optional
	LastHeartbeatTime time.Time `json:"lastHeartbeatTime,omitempty" `
	// Last time the condition transit from one status to another.
	// +optional
	LastTransitionTime time.Time `json:"lastTransitionTime,omitempty" `
	// (brief) reason for the condition's last transition.
	// +optional
	Reason string `json:"reason,omitempty"`
	// Human readable message indicating details about last transition.
	// +optional
	Message string `json:"message,omitempty"`
}

// ClusterNode 集群节点实体
type ClusterNode struct {
	PID       string    `json:"pid"` // 进程 pid
	Version   string    `json:"version"`
	UpTime    time.Time `json:"up"`        // 启动时间
	DownTime  time.Time `json:"down"`      // 上次关闭时间
	Alived    bool      `json:"alived"`    // 是否可用
	Connected bool      `json:"connected"` // 当 Alived 为 true 时有效，表示心跳是否正常
}

//String string
func (h *HostNode) String() string {
	res, _ := ffjson.Marshal(h)
	return string(res)
}

//Put 节点上线更新
func (h *HostNode) Put(opts ...client.OpOption) (*client.PutResponse, error) {
	return store.DefalutClient.Put(conf.Config.OnlineNodePath+"/"+h.ID, h.PID, opts...)
}

//Update 更新节点信息，由节点启动时调用
func (h *HostNode) Update() (*client.PutResponse, error) {
	return store.DefalutClient.Put(conf.Config.NodePath+"/"+h.ID, h.String())
}

//DeleteNode 删除节点
func (h *HostNode) DeleteNode() (*client.DeleteResponse, error) {
	return store.DefalutClient.Delete(conf.Config.NodePath + "/" + h.ID)
}

//Del 删除
func (h *HostNode) Del() (*client.DeleteResponse, error) {
	return store.DefalutClient.Delete(conf.Config.OnlineNodePath + h.ID)
}

//GetNodes 获取节点
func GetNodes() (nodes []*HostNode, err error) {
	return nil, nil
}

// Down 节点下线
func (h *HostNode) Down() {
	h.Alived, h.DownTime = false, time.Now()
	h.Update()
}<|MERGE_RESOLUTION|>--- conflicted
+++ resolved
@@ -78,14 +78,6 @@
 	ClusterNode
 }
 
-<<<<<<< HEAD
-//node 资源
-type NodeResource struct {
-	CapCPU int     `json:"cap_cpu"`
-	CapMem int     `json:"cap_mem"`
-	ReqCPU float32 `json:"req_cpu"`
-	ReqMem int     `json:"req_mem"`
-=======
 //Resource 资源
 type Resource struct {
 	CpuR int `json:"cpu"`
@@ -104,7 +96,6 @@
 	MemoryLimitsR   string
 	CPURequestsR    string
 	CPULimitsR      string
->>>>>>> 006fdb10
 }
 
 //NodeStatus node status
