// RAINBOND, Application Management Platform
// Copyright (C) 2014-2017 Goodrain Co., Ltd.

// This program is free software: you can redistribute it and/or modify
// it under the terms of the GNU General Public License as published by
// the Free Software Foundation, either version 3 of the License, or
// (at your option) any later version. For any non-GPL usage of Rainbond,
// one or multiple Commercial Licenses authorized by Goodrain Co., Ltd.
// must be obtained first.

// This program is distributed in the hope that it will be useful,
// but WITHOUT ANY WARRANTY; without even the implied warranty of
// MERCHANTABILITY or FITNESS FOR A PARTICULAR PURPOSE. See the
// GNU General Public License for more details.

// You should have received a copy of the GNU General Public License
// along with this program. If not, see <http://www.gnu.org/licenses/>.

package nodem

import (
	"context"
	"fmt"
	"os"
	"runtime"
	"strconv"
	"strings"
	"time"

	"github.com/Sirupsen/logrus"
	"github.com/goodrain/rainbond/cmd"
	"github.com/goodrain/rainbond/cmd/node/option"
	"github.com/goodrain/rainbond/node/api"
	"github.com/goodrain/rainbond/node/nodem/client"
	"github.com/goodrain/rainbond/node/nodem/controller"
	"github.com/goodrain/rainbond/node/nodem/healthy"
	"github.com/goodrain/rainbond/node/nodem/info"
	"github.com/goodrain/rainbond/node/nodem/monitor"
	"github.com/goodrain/rainbond/node/nodem/service"
	"github.com/goodrain/rainbond/node/nodem/taskrun"
	"github.com/goodrain/rainbond/util"
)

//NodeManager node manager
type NodeManager struct {
	client.HostNode
	ctx        context.Context
	cancel     context.CancelFunc
	cluster    client.ClusterClient
	monitor    monitor.Manager
	healthy    healthy.Manager
	controller controller.Manager
	taskrun    taskrun.Manager
	cfg        *option.Conf
	apim       *api.Manager
}

//NewNodeManager new a node manager
func NewNodeManager(conf *option.Conf) (*NodeManager, error) {
	healthyManager := healthy.CreateManager()
	controller, etcdcli, cluster := controller.NewManagerService(conf, healthyManager)
	taskrun, err := taskrun.Newmanager(conf, etcdcli)
	if err != nil {
		return nil, err
	}
	monitor, err := monitor.CreateManager(conf)
	if err != nil {
		return nil, err
	}
	ctx, cancel := context.WithCancel(context.Background())
	nodem := &NodeManager{
		cfg:        conf,
		ctx:        ctx,
		cancel:     cancel,
		controller: controller,
		taskrun:    taskrun,
		cluster:    cluster,
		monitor:    monitor,
		healthy:    healthyManager,
	}
	return nodem, nil
}

//AddAPIManager AddApiManager
func (n *NodeManager) AddAPIManager(apim *api.Manager) error {
	n.apim = apim
	return n.monitor.SetAPIRoute(apim)
}

//Start start
func (n *NodeManager) Start(errchan chan error) error {
	if err := n.init(); err != nil {
		return err
	}
	if err := n.controller.Start(); err != nil {
		return fmt.Errorf("start node controller error,%s", err.Error())
	}
	services, err := n.controller.GetAllService()
	if err != nil {
		return fmt.Errorf("get all services error,%s", err.Error())
	}
	if err := n.healthy.AddServices(services); err != nil {
		return fmt.Errorf("get all services error,%s", err.Error())
	}

	if err := n.healthy.Start(&n.HostNode); err != nil {
		return fmt.Errorf("node healty start error,%s", err.Error())
	}

	go n.monitor.Start(errchan)
	go n.taskrun.Start(errchan)
	go n.heartbeat()
	return nil
}

//Stop Stop
func (n *NodeManager) Stop() {
	n.cancel()
	n.cluster.DownNode(&n.HostNode)
	if n.taskrun != nil {
		n.taskrun.Stop()
	}
	if n.controller != nil {
		n.controller.Stop()
	}
	if n.monitor != nil {
		n.monitor.Stop()
	}
	if n.healthy != nil {
		n.healthy.Stop()
	}
}

//checkNodeHealthy check current node healthy.
//only healthy can controller other service start
<<<<<<< HEAD
func (n *NodeManager) CheckNodeHealthy() (bool, error) {
=======
func (n *NodeManager) checkNodeHealthy() error {
	flag := true
>>>>>>> e1290ac5
	services, err := n.controller.GetAllService()
	if err != nil {
		return false,fmt.Errorf("get all services error,%s", err.Error())
	}
<<<<<<< HEAD
	for _,v := range services{
		result,ok := n.healthy.GetServiceHealthy(v.Name)
		if ok{
			if result.Status != service.Stat_healthy{
				return false,fmt.Errorf(result.Info)
			}
		}else {
			return false,fmt.Errorf("The data is not ready yet")
		}
	}
	return true,nil
=======
	for _, v := range services {
		healthyStatus, ok := n.healthy.GetServiceHealthy(v.Name)
		if ok {
			if healthyStatus.Status != service.Stat_healthy {
				v := client.NodeCondition{
					Type:    client.NodeConditionType(healthyStatus.Name),
					Status:  client.ConditionFalse,
					Message: healthyStatus.Info,
				}

				n.HostNode.UpdataCondition(v)
				flag = false
			}
		} else {
			return fmt.Errorf("The data is not ready yet")
		}
	}
	if !flag {
		v2 := client.NodeCondition{
			Type:    client.NodeReady,
			Status:  client.ConditionFalse,
			Message: "service unhealthy",
		}
		n.HostNode.UpdataCondition(v2)
		return nil
	}
	v := client.NodeCondition{
		Type:   client.NodeReady,
		Status: client.ConditionTrue,
	}
	n.HostNode.UpdataCondition(v)
	return nil
>>>>>>> e1290ac5
}

func (n *NodeManager) heartbeat() {
	util.Exec(n.ctx, func() error {
		if err := n.cluster.UpdateStatus(&n.HostNode); err != nil {
			logrus.Errorf("update node status error %s", err.Error())
		}
		logrus.Info("update node status success")
		return nil
	}, time.Second*time.Duration(n.cfg.TTL))
}

//init node init
func (n *NodeManager) init() error {
	uid, err := util.ReadHostID(n.cfg.HostIDFile)
	if err != nil {
		return fmt.Errorf("Get host id error:%s", err.Error())
	}
	node, err := n.cluster.GetNode(uid)
	if err != nil {
		return err
	}
	if node == nil {
		node, err = n.getCurrentNode(uid)
		if err != nil {
			return err
		}
	}
	node.NodeStatus.NodeInfo = info.GetSystemInfo()
	node.Role = strings.Split(n.cfg.NodeRule, ",")
	if node.Labels == nil || len(node.Labels) < 1 {
		node.Labels = map[string]string{}
	}
	for _, rule := range node.Role {
		node.Labels["rainbond_node_rule_"+rule] = "true"
	}
	if node.HostName == "" {
		hostname, _ := os.Hostname()
		node.HostName = hostname
	}
	if node.ClusterNode.PID == "" {
		node.ClusterNode.PID = strconv.Itoa(os.Getpid())
	}
	node.Labels["rainbond_node_hostname"] = node.HostName
	node.Labels["rainbond_node_ip"] = node.InternalIP
	node.UpdataCondition(client.NodeCondition{
		Type:               client.NodeInit,
		Status:             client.ConditionTrue,
		LastHeartbeatTime:  time.Now(),
		LastTransitionTime: time.Now(),
	})
	node.Mode = n.cfg.RunMode
	n.HostNode = *node
	if node.AvailableMemory == 0 {
		node.AvailableMemory = int64(node.NodeStatus.NodeInfo.MemorySize)
	}
	if node.AvailableCPU == 0 {
		node.AvailableCPU = int64(runtime.NumCPU())
	}
	node.Version = cmd.GetVersion()
	return nil
}

//UpdateNodeStatus UpdateNodeStatus
func (n *NodeManager) UpdateNodeStatus() error {
	return n.cluster.UpdateStatus(&n.HostNode)
}

//getCurrentNode get current node info
func (n *NodeManager) getCurrentNode(uid string) (*client.HostNode, error) {
	if n.cfg.HostIP == "" {
		ip, err := util.LocalIP()
		if err != nil {
			return nil, err
		}
		n.cfg.HostIP = ip.String()
	}
	node := CreateNode(uid, n.cfg.HostIP)
	return &node, nil
}

//GetCurrentNode get current node
func (n *NodeManager) GetCurrentNode() *client.HostNode {
	return &n.HostNode
}

//CreateNode new node
func CreateNode(nodeID, ip string) client.HostNode {
	HostNode := client.HostNode{
		ID: nodeID,
		ClusterNode: client.ClusterNode{
			PID: strconv.Itoa(os.Getpid()),
		},
		InternalIP: ip,
		ExternalIP: ip,
		CreateTime: time.Now(),
		NodeStatus: &client.NodeStatus{},
	}
	return HostNode
}<|MERGE_RESOLUTION|>--- conflicted
+++ resolved
@@ -133,62 +133,22 @@
 
 //checkNodeHealthy check current node healthy.
 //only healthy can controller other service start
-<<<<<<< HEAD
 func (n *NodeManager) CheckNodeHealthy() (bool, error) {
-=======
-func (n *NodeManager) checkNodeHealthy() error {
-	flag := true
->>>>>>> e1290ac5
 	services, err := n.controller.GetAllService()
 	if err != nil {
-		return false,fmt.Errorf("get all services error,%s", err.Error())
-	}
-<<<<<<< HEAD
-	for _,v := range services{
-		result,ok := n.healthy.GetServiceHealthy(v.Name)
-		if ok{
-			if result.Status != service.Stat_healthy{
-				return false,fmt.Errorf(result.Info)
-			}
-		}else {
-			return false,fmt.Errorf("The data is not ready yet")
-		}
-	}
-	return true,nil
-=======
+		return false, fmt.Errorf("get all services error,%s", err.Error())
+	}
 	for _, v := range services {
-		healthyStatus, ok := n.healthy.GetServiceHealthy(v.Name)
+		result, ok := n.healthy.GetServiceHealthy(v.Name)
 		if ok {
-			if healthyStatus.Status != service.Stat_healthy {
-				v := client.NodeCondition{
-					Type:    client.NodeConditionType(healthyStatus.Name),
-					Status:  client.ConditionFalse,
-					Message: healthyStatus.Info,
-				}
-
-				n.HostNode.UpdataCondition(v)
-				flag = false
+			if result.Status != service.Stat_healthy {
+				return false, fmt.Errorf(result.Info)
 			}
 		} else {
-			return fmt.Errorf("The data is not ready yet")
-		}
-	}
-	if !flag {
-		v2 := client.NodeCondition{
-			Type:    client.NodeReady,
-			Status:  client.ConditionFalse,
-			Message: "service unhealthy",
-		}
-		n.HostNode.UpdataCondition(v2)
-		return nil
-	}
-	v := client.NodeCondition{
-		Type:   client.NodeReady,
-		Status: client.ConditionTrue,
-	}
-	n.HostNode.UpdataCondition(v)
-	return nil
->>>>>>> e1290ac5
+			return false, fmt.Errorf("The data is not ready yet")
+		}
+	}
+	return true, nil
 }
 
 func (n *NodeManager) heartbeat() {
