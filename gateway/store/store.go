// RAINBOND, Application Management Platform
// Copyright (C) 2014-2017 Goodrain Co., Ltd.

// This program is free software: you can redistribute it and/or modify
// it under the terms of the GNU General Public License as published by
// the Free Software Foundation, either version 3 of the License, or
// (at your option) any later version. For any non-GPL usage of Rainbond,
// one or multiple Commercial Licenses authorized by Goodrain Co., Ltd.
// must be obtained first.

// This program is distributed in the hope that it will be useful,
// but WITHOUT ANY WARRANTY; without even the implied warranty of
// MERCHANTABILITY or FITNESS FOR A PARTICULAR PURPOSE. See the
// GNU General Public License for more details.

// You should have received a copy of the GNU General Public License
// along with this program. If not, see <http://www.gnu.org/licenses/>.

package store

import (
	"bytes"
	"fmt"
	"io/ioutil"
	"net"
	"os"
	"reflect"
	"strings"

	"github.com/goodrain/rainbond/gateway/annotations/l4"
	"github.com/goodrain/rainbond/gateway/util"

	"github.com/Sirupsen/logrus"
	"github.com/eapache/channels"
	"github.com/goodrain/rainbond/cmd/gateway/option"
	"github.com/goodrain/rainbond/gateway/annotations"
<<<<<<< HEAD
	"github.com/goodrain/rainbond/gateway/v1"
=======
	v1 "github.com/goodrain/rainbond/gateway/v1"
	apiv1 "k8s.io/api/core/v1"
>>>>>>> b6632e79
	corev1 "k8s.io/api/core/v1"
	extensions "k8s.io/api/extensions/v1beta1"
	metav1 "k8s.io/apimachinery/pkg/apis/meta/v1"
	"k8s.io/client-go/informers"
	"k8s.io/client-go/kubernetes"
	"k8s.io/client-go/tools/cache"
	istroe "k8s.io/ingress-nginx/ingress/controller/store"
	"k8s.io/ingress-nginx/k8s"
)

// EventType -
type EventType string

const (
	// CreateEvent event associated with new objects in an informer
	CreateEvent EventType = "CREATE"
	// UpdateEvent event associated with an object update in an informer
	UpdateEvent EventType = "UPDATE"
	// DeleteEvent event associated when an object is removed from an informer
	DeleteEvent EventType = "DELETE"
	// CertificatePath is the default path of certificate file
	CertificatePath = "/run/nginx/conf/certificate"
	// DefVirSrvName is the default virtual service name
	DefVirSrvName = "_"
)

var l7PoolMap = make(map[string]struct{})

// l7PoolBackendMap is the mapping between backend and pool
var l7PoolBackendMap map[string][]backend

var l4PoolMap = make(map[string]struct{})

// l4PoolBackendMap is the mapping between backend and pool
var l4PoolBackendMap map[string][]backend

//Storer is the interface that wraps the required methods to gather information
type Storer interface {
	// list endpoints pool
	ListPool() ([]*v1.Pool, []*v1.Pool)

	// list virtual service
	ListVirtualService() ([]*v1.VirtualService, []*v1.VirtualService)

	ListIngresses() []*extensions.Ingress

	GetIngressAnnotations(key string) (*annotations.Ingress, error)

	// Run initiates the synchronization of the controllers
	Run(stopCh chan struct{})
}

type backend struct {
	name   string
	weight int
	hashBy string
}

// Event holds the context of an event.
type Event struct {
	Type EventType
	Obj  interface{}
}

// Lister contains object listers (stores).
type Lister struct {
	Ingress           istroe.IngressLister
	Service           istroe.ServiceLister
	Endpoint          istroe.EndpointLister
	Secret            istroe.SecretLister
	IngressAnnotation IngressAnnotationsLister
}

type rbdStore struct {
	conf   *option.Config
	client kubernetes.Interface
	// informer contains the cache Informers
	informers *Informer
	// Lister contains object listers (stores).
	listers          *Lister
	secretIngressMap *secretIngressMap
	// sslStore local store of SSL certificates (certificates used in ingress)
	// this is required because the certificates must be present in the
	// container filesystem
	sslStore    *SSLCertTracker
	annotations annotations.Extractor
}

// New creates a new Storer
func New(client kubernetes.Interface,
	updateCh *channels.RingChannel,
	conf *option.Config) Storer {
	store := &rbdStore{
		client:    client,
		informers: &Informer{},
		listers:   &Lister{},
		secretIngressMap: &secretIngressMap{
			make(map[string][]string),
		},
		sslStore: NewSSLCertTracker(),
		conf:     conf,
	}

	store.annotations = annotations.NewAnnotationExtractor(store)
	store.listers.IngressAnnotation.Store = cache.NewStore(cache.DeletionHandlingMetaNamespaceKeyFunc)

	// create informers factory, enable and assign required informers
	infFactory := informers.NewFilteredSharedInformerFactory(client, conf.ResyncPeriod, corev1.NamespaceAll,
		func(options *metav1.ListOptions) {
			options.LabelSelector = "creater=Rainbond"
		})

	store.informers.Ingress = infFactory.Extensions().V1beta1().Ingresses().Informer()
	store.listers.Ingress.Store = store.informers.Ingress.GetStore()

	store.informers.Service = infFactory.Core().V1().Services().Informer()
	store.listers.Service.Store = store.informers.Service.GetStore()

	store.informers.Endpoint = infFactory.Core().V1().Endpoints().Informer()
	store.listers.Endpoint.Store = store.informers.Endpoint.GetStore()

	store.informers.Secret = infFactory.Core().V1().Secrets().Informer()
	store.listers.Secret.Store = store.informers.Secret.GetStore()

	ingEventHandler := cache.ResourceEventHandlerFuncs{
		AddFunc: func(obj interface{}) {
			ing := obj.(*extensions.Ingress)
			logrus.Debugf("Received ingress: %v", ing)

			//if !store.checkIngress(ing) {
			//	return
			//}

			// updating annotations information for ingress
			store.extractAnnotations(ing)
			// takes an Ingress and updates all Secret objects it references in secretIngressMap.
			store.secretIngressMap.update(ing)
			// synchronizes data from all Secrets referenced by the given Ingress with the local store and file system.
			store.syncSecrets(ing)

			updateCh.In() <- Event{
				Type: CreateEvent,
				Obj:  obj,
			}
		},
		DeleteFunc: func(obj interface{}) {
			updateCh.In() <- Event{
				Type: DeleteEvent,
				Obj:  obj,
			}
		},
		UpdateFunc: func(old, cur interface{}) {
			oldIng := old.(*extensions.Ingress)
			curIng := cur.(*extensions.Ingress)
			// ignore the same secret as the old one
			if oldIng.ResourceVersion == curIng.ResourceVersion || reflect.DeepEqual(oldIng, curIng) {
				return
			}
			logrus.Debugf("Received ingress: %v", curIng)

			//if !store.checkIngress(curIng) {
			//	return
			//}

			store.extractAnnotations(curIng)
			store.secretIngressMap.update(curIng)
			store.syncSecrets(curIng)

			updateCh.In() <- Event{
				Type: UpdateEvent,
				Obj:  cur,
			}
		},
	}

	secEventHandler := cache.ResourceEventHandlerFuncs{
		AddFunc: func(obj interface{}) {
			sec := obj.(*corev1.Secret)
			key := k8s.MetaNamespaceKey(sec)

			// find references in ingresses and update local ssl certs
			if ings := store.secretIngressMap.getSecretKeys(key); len(ings) > 0 {
				logrus.Infof("secret %v was added and it is used in ingress annotations. Parsing...", key)
				for _, ingKey := range ings {
					ing, err := store.GetIngress(ingKey)
					if err != nil {
						logrus.Errorf("could not find Ingress %v in local store", ingKey)
						continue
					}
					store.syncSecrets(ing)
				}
				updateCh.In() <- Event{
					Type: CreateEvent,
					Obj:  obj,
				}
			}
		},
		UpdateFunc: func(old, cur interface{}) {
			if !reflect.DeepEqual(old, cur) {
				curSec := cur.(*corev1.Secret)
				oldSec := old.(*corev1.Secret)
				// ignore the same secret as the old one
				if oldSec.ResourceVersion == curSec.ResourceVersion || reflect.DeepEqual(curSec, oldSec) {
					return
				}
				key := k8s.MetaNamespaceKey(curSec)

				// find references in ingresses and update local ssl certs
				if ings := store.secretIngressMap.getSecretKeys(key); len(ings) > 0 {
					logrus.Infof("secret %v was updated and it is used in ingress annotations. Parsing...", key)
					for _, ingKey := range ings {
						ing, err := store.GetIngress(ingKey)
						if err != nil {
							logrus.Errorf("could not find Ingress %v in local store", ingKey)
							continue
						}
						store.syncSecrets(ing)
					}
					updateCh.In() <- Event{
						Type: UpdateEvent,
						Obj:  cur,
					}
				}
			}
		},
		DeleteFunc: func(obj interface{}) {
			sec, ok := obj.(*corev1.Secret)
			if !ok {
				// If we reached here it means the secret was deleted but its final state is unrecorded.
				tombstone, ok := obj.(cache.DeletedFinalStateUnknown)
				if !ok {
					logrus.Errorf("couldn't get object from tombstone %#v", obj)
					return
				}
				sec, ok = tombstone.Obj.(*corev1.Secret)
				if !ok {
					logrus.Errorf("Tombstone contained object that is not a Secret: %#v", obj)
					return
				}
			}

			store.sslStore.Delete(k8s.MetaNamespaceKey(sec))

			key := k8s.MetaNamespaceKey(sec)

			// find references in ingresses
			if ings := store.secretIngressMap.getSecretKeys(key); len(ings) > 0 {
				logrus.Infof("secret %v was deleted and it is used in ingress annotations. Parsing...", key)
				updateCh.In() <- Event{
					Type: DeleteEvent,
					Obj:  obj,
				}
			}
		},
	}

	// Endpoint Event Handler
	epEventHandler := cache.ResourceEventHandlerFuncs{
		AddFunc: func(obj interface{}) {
			updateCh.In() <- Event{
				Type: CreateEvent,
				Obj:  obj,
			}
		},
		DeleteFunc: func(obj interface{}) {
			updateCh.In() <- Event{
				Type: DeleteEvent,
				Obj:  obj,
			}
		},
		UpdateFunc: func(old, cur interface{}) {
			oep := old.(*corev1.Endpoints)
			cep := cur.(*corev1.Endpoints)
			if cep.ResourceVersion != oep.ResourceVersion && !reflect.DeepEqual(cep.Subsets, oep.Subsets) {
				updateCh.In() <- Event{
					Type: UpdateEvent,
					Obj:  cur,
				}
			}
		},
	}

	store.informers.Ingress.AddEventHandler(ingEventHandler)
	store.informers.Secret.AddEventHandler(secEventHandler)
	store.informers.Endpoint.AddEventHandler(epEventHandler)
	store.informers.Service.AddEventHandler(cache.ResourceEventHandlerFuncs{})

	return store
}

// checkIngress checks whether the given ing is valid.
func (s *rbdStore) checkIngress(ing *extensions.Ingress) bool {
	i, err := l4.NewParser(s).Parse(ing)
	if err != nil {
		logrus.Warningf("Uxpected error with ingress: %v", err)
		return false
	}

	cfg := i.(*l4.Config)
	if cfg.L4Enable {
		_, err := net.Dial("tcp", fmt.Sprintf("%s:%d", cfg.L4Host, cfg.L4Port))
		if err == nil {
			logrus.Warningf("%s, in Ingress(%v), is already in use.",
				fmt.Sprintf("%s:%d", cfg.L4Host, cfg.L4Port), ing)
			return false
		}
		return true
	}

	return true
}

// extractAnnotations parses ingress annotations converting the value of the
// annotation to a go struct and also information about the referenced secrets
func (s *rbdStore) extractAnnotations(ing *extensions.Ingress) {
	key := k8s.MetaNamespaceKey(ing)
	logrus.Debugf("updating annotations information for ingress %v", key)

	anns := s.annotations.Extract(ing)

	err := s.listers.IngressAnnotation.Update(anns)
	if err != nil {
		logrus.Error(err)
	}
}

// ListPool returns the list of Pools
func (s *rbdStore) ListPool() ([]*v1.Pool, []*v1.Pool) {
	var httpPools []*v1.Pool
	var tcpPools []*v1.Pool
	l7Pools := make(map[string]*v1.Pool)
	l4Pools := make(map[string]*v1.Pool)
	for _, item := range s.listers.Endpoint.List() {
		ep := item.(*corev1.Endpoints)

		labels := ep.GetLabels()
		name, ok := labels["name"]
		if !ok {
			logrus.Warningf("there is no name in the labels of corev1.Endpoints(%s/%s)",
				ep.Name, ep.Namespace)
			continue
		}

		if ep.Subsets != nil || len(ep.Subsets) != 0 {
			// l7
			backends := l7PoolBackendMap[name]
			for _, backend := range backends {
				pool := l7Pools[backend.name]
				if pool == nil {
					pool = &v1.Pool{
						Nodes: []*v1.Node{},
					}
					pool.Name = backend.name
					pool.UpstreamHashBy = backend.hashBy
					l7Pools[backend.name] = pool
				}
				for _, ss := range ep.Subsets {
					var addresses []corev1.EndpointAddress
					if ss.Addresses != nil && len(ss.Addresses) > 0 {
						addresses = append(addresses, ss.Addresses...)
					} else {
						addresses = append(addresses, ss.NotReadyAddresses...)
					}
					for _, address := range addresses {
						if _, ok := l7PoolMap[name]; ok { // l7
							pool.Nodes = append(pool.Nodes, &v1.Node{
								Host:   address.IP,
								Port:   ss.Ports[0].Port,
								Weight: backend.weight,
							})
						}
					}
				}
			}
			// l4
			backends = l4PoolBackendMap[name]
			for _, backend := range backends {
				pool := l4Pools[backend.name]
				if pool == nil {
					pool = &v1.Pool{
						Nodes: []*v1.Node{},
					}
					pool.Name = backend.name
					l4Pools[backend.name] = pool
				}
				for _, ss := range ep.Subsets {
					var addresses []corev1.EndpointAddress
					if ss.Addresses != nil && len(ss.Addresses) > 0 {
						addresses = append(addresses, ss.Addresses...)
					} else {
						addresses = append(addresses, ss.NotReadyAddresses...)
					}
					for _, address := range addresses {
						if _, ok := l4PoolMap[name]; ok { // l7
							pool.Nodes = append(pool.Nodes, &v1.Node{
								Host:   address.IP,
								Port:   ss.Ports[0].Port,
								Weight: backend.weight,
							})
						}
					}
				}
			}
		}
	}
	// change map to slice TODO: use map directly
	for _, pool := range l7Pools {
		httpPools = append(httpPools, pool)
	}
	for _, pool := range l4Pools {
		tcpPools = append(tcpPools, pool)
	}
	return httpPools, tcpPools
}

// ListVirtualService list l7 virtual service and l4 virtual service
func (s *rbdStore) ListVirtualService() (l7vs []*v1.VirtualService, l4vs []*v1.VirtualService) {
	l7PoolBackendMap = make(map[string][]backend)
	l4PoolBackendMap = make(map[string][]backend)
	l7vsMap := make(map[string]*v1.VirtualService)
	l4vsMap := make(map[string]*v1.VirtualService)
	// ServerName-LocationPath -> location
	srvLocMap := make(map[string]*v1.Location)
	for _, item := range s.listers.Ingress.List() {
		ing := item.(*extensions.Ingress)
		if !s.ingressIsValid(ing) {
			continue
		}
		ingKey := k8s.MetaNamespaceKey(ing)
		anns, err := s.GetIngressAnnotations(ingKey)
		if err != nil {
			logrus.Errorf("Error getting Ingress annotations %q: %v", ingKey, err)
		}
		if anns.L4.L4Enable && anns.L4.L4Port != 0 {
			svcKey := fmt.Sprintf("%v/%v", ing.Namespace, ing.Spec.Backend.ServiceName)
			name, err := s.GetServiceNameLabelByKey(svcKey)
			if err != nil {
				logrus.Warningf("key: %s; error getting service name label: %v", svcKey, err)
				continue
			}

			// region l4
			host := strings.Replace(anns.L4.L4Host, " ", "", -1)
			if host == "" {
				host = s.conf.IP
			}
			host = s.conf.IP
			protocol := s.GetServiceProtocol(svcKey, ing.Spec.Backend.ServicePort.IntVal)
			listening := fmt.Sprintf("%s:%v", host, anns.L4.L4Port)
			if string(protocol) == string(v1.ProtocolUDP) {
				listening = fmt.Sprintf("%s %s", listening, "udp")
			}

			backendName := util.BackendName(listening, ing.Namespace)
			vs := l4vsMap[listening]
			if vs == nil {
				vs = &v1.VirtualService{
					Listening: []string{listening},
					PoolName:  backendName,
				}
				vs.Namespace = anns.Namespace
				vs.ServiceID = anns.Labels["service_id"]
			}
<<<<<<< HEAD

			l4PoolMap[name] = struct{}{}
=======
			l4PoolMap[ing.Spec.Backend.ServiceName] = struct{}{}
>>>>>>> b6632e79
			l4vsMap[listening] = vs
			l4vs = append(l4vs, vs)
			backend := backend{name: backendName, weight: anns.Weight.Weight}
			l4PoolBackendMap[name] = append(l4PoolBackendMap[name], backend)
			// endregion
		} else {
			// region l7
			// parse TLS into a map
			hostSSLMap := make(map[string]*v1.SSLCert)
			for _, tls := range ing.Spec.TLS {
				secrKey := fmt.Sprintf("%s/%s", ing.Namespace, tls.SecretName)
				item, exists := s.sslStore.Get(secrKey)
				if !exists {
					logrus.Warnf("Secret named %s does not exist", secrKey)
					continue
				}
				sslCert := item.(*v1.SSLCert)
				for _, host := range tls.Hosts {
					hostSSLMap[host] = sslCert
				}
				// make the first SSLCert as default
				if _, exists := hostSSLMap[DefVirSrvName]; !exists {
					hostSSLMap[DefVirSrvName] = sslCert
				}
			}

			for _, rule := range ing.Spec.Rules {
				var vs *v1.VirtualService
				// virtual service name
				virSrvName := strings.Replace(rule.Host, " ", "", -1)
				if virSrvName == "" {
					virSrvName = DefVirSrvName
				}
				if len(hostSSLMap) != 0 {
					virSrvName = fmt.Sprintf("tls%s", virSrvName)
				}

				vs = l7vsMap[virSrvName]
				if vs == nil {
					vs = &v1.VirtualService{
						Listening:        []string{"80"},
						ServerName:       virSrvName,
						Locations:        []*v1.Location{},
						ForceSSLRedirect: anns.Rewrite.ForceSSLRedirect,
					}
					vs.Namespace = ing.Namespace
					vs.ServiceID = anns.Labels["service_id"]
					if len(hostSSLMap) != 0 {
						vs.Listening = []string{"443", "ssl"}
						if hostSSLMap[virSrvName] != nil {
							vs.SSLCert = hostSSLMap[virSrvName]
						} else { // TODO: if there is necessary to provide a default virtual service name
							vs.SSLCert = hostSSLMap[DefVirSrvName]
						}
					}
					l7vsMap[virSrvName] = vs
					l7vs = append(l7vs, vs)
				}

				for _, path := range rule.IngressRuleValue.HTTP.Paths {
					svckey := fmt.Sprintf("%s/%s", ing.Namespace, path.Backend.ServiceName)
					name, err := s.GetServiceNameLabelByKey(svckey)
					if err != nil {
						logrus.Warningf("key: %s; error getting service name label: %v", svckey, err)
						continue
					}

					locKey := fmt.Sprintf("%s_%s", virSrvName, path.Path)
					location := srvLocMap[locKey]
					l7PoolMap[name] = struct{}{}
					// if location do not exists, then creates a new one
					if location == nil {
						location = &v1.Location{
							Path:          path.Path,
							NameCondition: map[string]*v1.Condition{},
						}
						srvLocMap[locKey] = location
						vs.Locations = append(vs.Locations, location)
					}
					// If their ServiceName is the same, then the new one will overwrite the old one.
					nameCondition := &v1.Condition{}
					var backendName string
					if anns.Header.Header != nil {
						nameCondition.Type = v1.HeaderType
						nameCondition.Value = anns.Header.Header
						backendName = fmt.Sprintf("%s_%s", locKey, v1.HeaderType)
					} else if anns.Cookie.Cookie != nil {
						nameCondition.Type = v1.CookieType
						nameCondition.Value = anns.Cookie.Cookie
						backendName = fmt.Sprintf("%s_%s", locKey, v1.CookieType)
					} else {
						nameCondition.Type = v1.DefaultType
						nameCondition.Value = map[string]string{"1": "1"}
						backendName = fmt.Sprintf("%s_%s", locKey, v1.DefaultType)
					}
					backendName = util.BackendName(backendName, ing.Namespace)
					location.NameCondition[backendName] = nameCondition
					backend := backend{name: backendName, weight: anns.Weight.Weight}
					if anns.UpstreamHashBy != "" {
						backend.hashBy = anns.UpstreamHashBy
					}
					l7PoolBackendMap[name] = append(l7PoolBackendMap[name], backend)
				}
			}
			// endregion
		}
	}
	return l7vs, l4vs
}

// ingressIsValid checks if the specified ingress is valid
func (s *rbdStore) ingressIsValid(ing *extensions.Ingress) bool {

	var svcKey string
	if ing.Spec.Backend != nil { // stream
		svcKey = fmt.Sprintf("%s/%s", ing.Namespace, ing.Spec.Backend.ServiceName)
	} else { // http
	Loop:
		for _, rule := range ing.Spec.Rules {
			for _, path := range rule.IngressRuleValue.HTTP.Paths {
				svcKey = fmt.Sprintf("%s/%s", ing.Namespace, path.Backend.ServiceName)
				if svcKey != "" {
					break Loop
				}
			}
		}
	}
	labelname, err := s.GetServiceNameLabelByKey(svcKey)
	if err != nil {
		logrus.Warningf("label: %s; error parsing label: %v", labelname, err)
		return false
	}
	endpointsList, err := s.client.CoreV1().Endpoints(ing.Namespace).List(metav1.ListOptions{
		LabelSelector: fmt.Sprintf("name=%s", labelname),
	})
	if err != nil {
		logrus.Warningf("selector: %s; error list endpoints: %v",
			fmt.Sprintf("name=%s", labelname), err)
		return false
	}
	if endpointsList == nil || endpointsList.Items == nil || len(endpointsList.Items) == 0 {
		logrus.Warningf("selector: %s; can't find any endpoints",
			fmt.Sprintf("name=%s", labelname))
		return false
	}

	result := false
RESULT:
	for _, ep := range endpointsList.Items {
		if ep.Subsets != nil && len(ep.Subsets) > 0 {
			//logrus.Warningf("selector: %s; empty endpoints subsets; endpoints: %V",
			//fmt.Sprintf("name=%s", labelname), ep)
			for _, e := range ep.Subsets {
				if !((e.Addresses == nil || len(e.Addresses) == 0) && (e.NotReadyAddresses == nil || len(e.NotReadyAddresses) == 0)) {
					//logrus.Warningf("selector: %s; empty endpoints addresses; endpoints: %V",
					//	fmt.Sprintf("name=%s", labelname), ep)
					result = true
					break RESULT
				}
			}
		}
	}

	return result
}

// GetIngress returns the Ingress matching key.
func (s *rbdStore) GetIngress(key string) (*extensions.Ingress, error) {
	return s.listers.Ingress.ByKey(key)
}

// ListIngresses returns the list of Ingresses
func (s *rbdStore) ListIngresses() []*extensions.Ingress {
	// filter ingress rules
	var ingresses []*extensions.Ingress
	for _, item := range s.listers.Ingress.List() {
		ing := item.(*extensions.Ingress)

		ingresses = append(ingresses, ing)
	}

	return ingresses
}

// GetServiceNameLabelByKey returns name in the labels of corev1.Service
// matching key(name/namespace).
func (s *rbdStore) GetServiceNameLabelByKey(key string) (string, error) {
	svc, err := s.listers.Service.ByKey(key)
	if err != nil {
		return "", err
	}
	name, ok := svc.Labels["name"]
	if !ok {
		return "", fmt.Errorf("label \"name\" not found")
	}
	return name, nil
}

// GetServiceProtocol returns the Service matching key and port.
func (s *rbdStore) GetServiceProtocol(key string, port int32) corev1.Protocol {
	svcs, err := s.listers.Service.ByKey(key)
	if err != nil {
		return corev1.ProtocolTCP
	}
	for _, p := range svcs.Spec.Ports {
		if p.Port == port {
			return p.Protocol
		}
	}

	return corev1.ProtocolTCP
}

// GetIngressAnnotations returns the parsed annotations of an Ingress matching key.
func (s rbdStore) GetIngressAnnotations(key string) (*annotations.Ingress, error) {
	ia, err := s.listers.IngressAnnotation.ByKey(key)
	if err != nil {
		return &annotations.Ingress{}, err
	}

	return ia, nil
}

// Run initiates the synchronization of the informers.
func (s *rbdStore) Run(stopCh chan struct{}) {
	// start informers
	s.informers.Run(stopCh)
}

// syncSecrets synchronizes data from all Secrets referenced by the given
// Ingress with the local store and file system.
func (s *rbdStore) syncSecrets(ing *extensions.Ingress) {
	key := k8s.MetaNamespaceKey(ing)
	// 获取所有关联的secret key
	for _, secrKey := range s.secretIngressMap.getSecretKeys(key) {
		s.syncSecret(secrKey)
	}
}

func (s *rbdStore) syncSecret(secrKey string) {
	sslCert, err := s.getCertificatePem(secrKey)
	if err != nil {
		logrus.Errorf("fail to get certificate pem: %v", err)
		return
	}

	old, exists := s.sslStore.Get(secrKey)
	if exists {
		oldSSLCert := old.(*v1.SSLCert)
		if sslCert.Equals(oldSSLCert) {
			logrus.Debugf("no need to update SSLCert named %s", secrKey)
			return
		}
		s.sslStore.Delete(secrKey)
	}

	s.sslStore.Add(secrKey, sslCert)
}

func (s *rbdStore) getCertificatePem(secrKey string) (*v1.SSLCert, error) {
	item, exists, err := s.listers.Secret.GetByKey(secrKey)
	if err != nil {
		return nil, err
	}
	if !exists {
		return nil, fmt.Errorf("the secret named %s does not exists", secrKey)
	}
	secret := item.(*corev1.Secret)
	crt := secret.Data[corev1.TLSCertKey]
	key := secret.Data[corev1.TLSPrivateKeyKey]

	var buffer bytes.Buffer
	buffer.Write(crt)
	buffer.Write([]byte("\n"))
	buffer.Write(key)

	secrKey = strings.Replace(secrKey, "/", "-", 1)
	filename := fmt.Sprintf("%s/%s.pem", CertificatePath, secrKey)

	if e := os.MkdirAll(CertificatePath, 0777); e != nil {
		return nil, fmt.Errorf("cant not create directory %s: %v", CertificatePath, e)
	}

	if e := ioutil.WriteFile(filename, buffer.Bytes(), 0666); e != nil {
		return nil, fmt.Errorf("cant not write data to %s: %v", filename, e)
	}

	return &v1.SSLCert{
		CertificatePem: filename,
	}, nil
}<|MERGE_RESOLUTION|>--- conflicted
+++ resolved
@@ -34,12 +34,8 @@
 	"github.com/eapache/channels"
 	"github.com/goodrain/rainbond/cmd/gateway/option"
 	"github.com/goodrain/rainbond/gateway/annotations"
-<<<<<<< HEAD
-	"github.com/goodrain/rainbond/gateway/v1"
-=======
 	v1 "github.com/goodrain/rainbond/gateway/v1"
 	apiv1 "k8s.io/api/core/v1"
->>>>>>> b6632e79
 	corev1 "k8s.io/api/core/v1"
 	extensions "k8s.io/api/extensions/v1beta1"
 	metav1 "k8s.io/apimachinery/pkg/apis/meta/v1"
@@ -503,12 +499,7 @@
 				vs.Namespace = anns.Namespace
 				vs.ServiceID = anns.Labels["service_id"]
 			}
-<<<<<<< HEAD
-
-			l4PoolMap[name] = struct{}{}
-=======
 			l4PoolMap[ing.Spec.Backend.ServiceName] = struct{}{}
->>>>>>> b6632e79
 			l4vsMap[listening] = vs
 			l4vs = append(l4vs, vs)
 			backend := backend{name: backendName, weight: anns.Weight.Weight}
