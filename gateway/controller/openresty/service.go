// RAINBOND, Application Management Platform
// Copyright (C) 2014-2017 Goodrain Co., Ltd.

// This program is free software: you can redistribute it and/or modify
// it under the terms of the GNU General Public License as published by
// the Free Software Foundation, either version 3 of the License, or
// (at your option) any later version. For any non-GPL usage of Rainbond,
// one or multiple Commercial Licenses authorized by Goodrain Co., Ltd.
// must be obtained first.

// This program is distributed in the hope that it will be useful,
// but WITHOUT ANY WARRANTY; without even the implied warranty of
// MERCHANTABILITY or FITNESS FOR A PARTICULAR PURPOSE. See the
// GNU General Public License for more details.

// You should have received a copy of the GNU General Public License
// along with this program. If not, see <http://www.gnu.org/licenses/>.

package openresty

import (
	"bytes"
	"crypto/x509/pkix"
	"encoding/asn1"
	"encoding/json"
	"fmt"
	"net/http"
	"os"
	"path"
	"strings"
	"sync"
	"syscall"
	"time"

	"github.com/goodrain/rainbond/util/cert"

	"github.com/goodrain/rainbond/util"

	"github.com/Sirupsen/logrus"
	"github.com/golang/glog"
	"github.com/goodrain/rainbond/cmd/gateway/option"
	"github.com/goodrain/rainbond/gateway/controller/openresty/model"
	"github.com/goodrain/rainbond/gateway/controller/openresty/template"
	v1 "github.com/goodrain/rainbond/gateway/v1"
)

// OrService handles the business logic of OpenrestyService
type OrService struct {
	IsShuttingDown *bool

	// stopLock is used to enforce that only a single call to Stop send at
	// a given time. We allow stopping through an HTTP endpoint and
	// allowing concurrent stoppers leads to stack traces.
	stopLock      *sync.Mutex
	ocfg          *option.Config
	nginxProgress *os.Process
}

//CreateOpenrestyService create openresty service
func CreateOpenrestyService(config *option.Config, isShuttingDown *bool) *OrService {
	gws := &OrService{
		IsShuttingDown: isShuttingDown,
		ocfg:           config,
	}
	return gws
}

// Upstream defines a group of servers. Servers can listen on different ports
type Upstream struct {
	Name    string
	Servers []*Server
}

// Server belongs to Upstream
type Server struct {
	Host   string
	Port   int32
	Weight int
}

// Start starts nginx
func (o *OrService) Start(errCh chan error) {
	defaultNginxConf = path.Join(template.CustomConfigPath, "nginx.conf")
	// delete the old configuration
	if !util.DirIsEmpty(template.CustomConfigPath) {
		dirs, _ := util.GetDirNameList(template.CustomConfigPath, 1)
		for _, dir := range dirs {
			err := os.RemoveAll(fmt.Sprintf("%s/%s", template.CustomConfigPath, dir))
			if err != nil {
				logrus.Warningf("error removing %s: %v", dir, err)
			}
		}
		os.RemoveAll(defaultNginxConf)
	}
	// generate default nginx.conf
	nginx := model.NewNginx(*o.ocfg)
	nginx.HTTP = model.NewHTTP(o.ocfg)
	if err := template.NewNginxTemplate(nginx, defaultNginxConf); err != nil {
		errCh <- fmt.Errorf("Can't not new nginx ocfg: %s", err.Error())
		return
	}
	if o.ocfg.EnableRbdEndpoints {
		if err := o.newRbdServers(); err != nil {
<<<<<<< HEAD
			logrus.Error(err.Error())
			errCh <- err // TODO: consider if it is right
=======
			showErr := fmt.Errorf("create rainbond default server config failure %s", err.Error())
			logrus.Error(showErr.Error())
			errCh <- showErr
>>>>>>> 9c9c6f6b
		}
	}
	go func() {
		for {
			cmd := nginxExecCommand()
			cmd.Stdout = os.Stdout
			cmd.Stderr = os.Stderr
			if err := cmd.Start(); err != nil {
				logrus.Errorf("NGINX start error: %v", err)
				errCh <- err
				return
			}
			o.nginxProgress = cmd.Process
			logrus.Infof("nginx is starting")
			if err := cmd.Wait(); err != nil {
				errCh <- err
			}
		}
	}()
}

// Stop gracefully stops the NGINX master process.
func (o *OrService) Stop() error {
	// send stop signal to NGINX
	logrus.Info("Stopping NGINX process")
	if o.nginxProgress != nil {
		if err := o.nginxProgress.Signal(syscall.SIGTERM); err != nil {
			return err
		}
	}
	return nil
}

// PersistConfig persists ocfg
func (o *OrService) PersistConfig(conf *v1.Config) error {
	if err := o.persistUpstreams(conf.TCPPools, "upstreams-tcp.tmpl", template.CustomConfigPath, "stream/upstreams.conf"); err != nil {
		logrus.Errorf("fail to persist tcp upstreams.conf")
	}

	l7srv, l4srv := getNgxServer(conf)
	// http
	if len(l7srv) > 0 {
		filename := "http/servers.conf"
		if err := template.NewServerTemplate(l7srv, filename); err != nil {
			logrus.Errorf("Fail to new nginx Server ocfg file: %v", err)
			return err
		}
	}

	// stream
	if len(l4srv) > 0 {
		filename := "stream/servers.conf"
		if err := template.NewServerTemplate(l4srv, filename); err != nil {
			logrus.Errorf("Fail to new nginx Server file: %v", err)
			return err
		}
	}

	// check nginx configuration
	if out, err := nginxExecCommand("-t").CombinedOutput(); err != nil {
		return fmt.Errorf("%v\n%v", err, string(out))
	}
	logrus.Debug("Nginx configuration is ok.")

	// reload nginx
	if out, err := nginxExecCommand("-s", "reload").CombinedOutput(); err != nil {
		return fmt.Errorf("%v\n%v", err, string(out))
	}
	logrus.Debug("Nginx reloads successfully.")

	return nil
}

// persistUpstreams persists upstreams
func (o *OrService) persistUpstreams(pools []*v1.Pool, tmpl string, path string, filename string) error {
	var upstreams []*model.Upstream
	for _, pool := range pools {
		upstream := &model.Upstream{}
		upstream.Name = pool.Name
		upstream.UseLeastConn = pool.LeastConn
		var servers []model.UServer
		for _, node := range pool.Nodes {
			server := model.UServer{
				Address: node.Host + ":" + fmt.Sprintf("%v", node.Port),
				Params: model.Params{
					Weight:      1,
					MaxFails:    node.MaxFails,
					FailTimeout: node.FailTimeout,
				},
			}
			servers = append(servers, server)
		}
		upstream.Servers = servers
		upstreams = append(upstreams, upstream)
	}
	if len(upstreams) > 0 {
		if err := template.NewUpstreamTemplateWithCfgPath(upstreams, tmpl, path, filename); err != nil {
			logrus.Errorf("Fail to new nginx Upstream ocfg file: %v", err)
			return err
		}
	}
	return nil
}

func getNgxServer(conf *v1.Config) (l7srv []*model.Server, l4srv []*model.Server) {
	for _, vs := range conf.L7VS {
		server := &model.Server{
			Listen:           strings.Join(vs.Listening, " "),
			ServerName:       strings.Replace(vs.ServerName, "tls", "", 1),
			ForceSSLRedirect: vs.ForceSSLRedirect,
			OptionValue: map[string]string{
				"tenant_id":  vs.Namespace,
				"service_id": vs.ServiceID,
			},
		}
		if vs.SSLCert != nil {
			server.SSLCertificate = vs.SSLCert.CertificatePem
			server.SSLCertificateKey = vs.SSLCert.CertificatePem
		}
		for _, loc := range vs.Locations {
			location := &model.Location{
				DisableAccessLog: true,
				EnableMetrics:    true,
				Path:             loc.Path,
				NameCondition:    loc.NameCondition,
				ProxySetHeaders: []*model.ProxySetHeader{
					&model.ProxySetHeader{Field: "Host", Value: "$host"},
					&model.ProxySetHeader{Field: "X-Real-IP", Value: "$remote_addr"},
					&model.ProxySetHeader{Field: "X-Forwarded-For", Value: "$proxy_add_x_forwarded_for"},
				},
<<<<<<< HEAD
				Proxy: loc.Proxy,
=======
				PathRewrite: false,
>>>>>>> 9c9c6f6b
			}
			server.Locations = append(server.Locations, location)
		}
		l7srv = append(l7srv, server)
	}

	for _, vs := range conf.L4VS {
		server := &model.Server{
			ProxyPass: vs.PoolName,
			OptionValue: map[string]string{
				"tenant_id":  vs.Namespace,
				"service_id": vs.ServiceID,
			},
		}
		server.Listen = strings.Join(vs.Listening, " ")
		l4srv = append(l4srv, server)
	}

	return l7srv, l4srv
}

// UpdatePools updates http upstreams dynamically.
func (o *OrService) UpdatePools(hpools []*v1.Pool, tpools []*v1.Pool) error {
	if len(tpools) > 0 {
		err := o.persistUpstreams(tpools, "upstreams-tcp.tmpl", "/run/nginx/rainbond/stream",
			"upstream.default.tcp.conf")
		if err != nil {
			logrus.Warningf("error updating upstream.default.tcp.conf")
		}
		// check nginx configuration
		if out, err := nginxExecCommand("-t").CombinedOutput(); err != nil {
			return fmt.Errorf("%v\n%v", err, string(out))
		}
		logrus.Debug("Nginx configuration is ok.")

		// reload nginx
		if out, err := nginxExecCommand("-s", "reload").CombinedOutput(); err != nil {
			return fmt.Errorf("%v\n%v", err, string(out))
		}
		logrus.Debug("Nginx reloads successfully for tcp pool.")
	}

	if hpools == nil || len(hpools) == 0 {
		return nil
	}
	var backends []*model.Backend
	for _, pool := range hpools {
		backends = append(backends, model.CreateBackendByPool(pool))
	}
	return o.updateBackends(backends)
}

// updateUpstreams updates the upstreams in ngx.shared.dict by post
func (o *OrService) updateBackends(backends []*model.Backend) error {
	url := fmt.Sprintf("http://127.0.0.1:%v/config/backends", o.ocfg.ListenPorts.Status)
	if err := post(url, backends); err != nil {
		return err
	}
	logrus.Infof("dynamically update Upstream success")
	return nil
}

func post(url string, data interface{}) error {
	buf, err := json.Marshal(data)
	if err != nil {
		return err
	}

	resp, err := http.Post(url, "application/json", bytes.NewReader(buf))
	if err != nil {
		return err
	}

	defer func() {
		if err := resp.Body.Close(); err != nil {
			glog.Warningf("Error while closing response body:\n%v", err)
		}
	}()

	if resp.StatusCode != http.StatusCreated {
		return fmt.Errorf("unexpected error code: %d", resp.StatusCode)
	}

	return nil
}

// WaitPluginReady waits for nginx to be ready.
func (o *OrService) WaitPluginReady() {
	url := fmt.Sprintf("http://127.0.0.1:%v/%s", o.ocfg.ListenPorts.Status, o.ocfg.HealthPath)
	for {
		resp, err := http.Get(url)
		if err == nil && resp.StatusCode == 200 {
			logrus.Info("Nginx is ready")
			break
		}
		logrus.Infof("Nginx is not ready yet: %v", err)
		time.Sleep(1 * time.Second)
	}
}

// newRbdServers creates new configuration file for Rainbond servers
func (o *OrService) newRbdServers() error {
	cfgPath := "/run/nginx/rainbond"
	httpCfgPath := fmt.Sprintf("%s/%s", cfgPath, "http")  // http config path
	tcpCfgPath := fmt.Sprintf("%s/%s", cfgPath, "stream") // tcp config path
	// delete the old configuration
	if err := os.RemoveAll(httpCfgPath); err != nil {
		logrus.Errorf("Cant not remove directory(%s): %v", httpCfgPath, err)
		return err
	}
	if err := os.RemoveAll(tcpCfgPath); err != nil {
		logrus.Errorf("Cant not remove directory(%s): %v", tcpCfgPath, err)
		return err
	}

	// create cert
	err := createCert(cfgPath, "goodrain.me")
	if err != nil {
		return err
	}
	if o.ocfg.EnableKApiServer {
		ksrv := kubeApiserver(o.ocfg.KApiServerIP)
		if err := template.NewServerTemplateWithCfgPath(
			[]*model.Server{
				ksrv,
			}, tcpCfgPath, "server.default.tcp.conf"); err != nil {
			return err
		}
		dummyUpstream := &model.Upstream{
			Name: "kube_apiserver",
			Servers: []model.UServer{
				{
					Address: "0.0.0.1:65535", // placeholder
					Params: model.Params{
						Weight: 1,
					},
				},
			},
		}
		if err := template.NewUpstreamTemplateWithCfgPath(
			[]*model.Upstream{dummyUpstream},
			"upstreams-tcp.tmpl",
			tcpCfgPath,
			"upstream.default.tcp.conf"); err != nil {
			return err
		}
	}

	var srv []*model.Server
	if o.ocfg.EnableLangGrMe {
		lesrv := langGoodrainMe(o.ocfg.LangGrMeIP)
		srv = append(srv, lesrv)
	}
	if o.ocfg.EnableMVNGrMe {
		mesrv := mavenGoodrainMe(o.ocfg.MVNGrMeIP)
		srv = append(srv, mesrv)
	}
	if o.ocfg.EnableGrMe {
		gesrv := goodrainMe(cfgPath, o.ocfg.GrMeIP)
		srv = append(srv, gesrv)
	}
	if o.ocfg.EnableRepoGrMe {
		resrv := repoGoodrainMe(o.ocfg.RepoGrMeIP)
		srv = append(srv, resrv)
	}
	if err := template.NewServerTemplateWithCfgPath(srv, httpCfgPath,
		"servers.default.http.conf"); err != nil {
		return err
	}
	return nil
}

func createCert(cfgPath string, cn string) error {
	p := fmt.Sprintf("%s/%s", cfgPath, "ssl")
	crtexists, crterr := util.FileExists(fmt.Sprintf("%s/%s", p, "server.crt"))
	keyexists, keyerr := util.FileExists(fmt.Sprintf("%s/%s", p, "server.key"))
	if (crtexists && crterr == nil) && (keyexists && keyerr == nil) {
		logrus.Info("certificate for goodrain.me exists.")
		return nil
	}

	exists, err := util.FileExists(p)
	if !exists || err != nil {
		if e := os.MkdirAll(p, 0777); e != nil {
			return e
		}
	}

	baseinfo := cert.CertInformation{Country: []string{"CN"}, Organization: []string{"Goodrain"}, IsCA: true,
		OrganizationalUnit: []string{"Rainbond"}, EmailAddress: []string{"zengqg@goodrain.com"},
		Locality: []string{"BeiJing"}, Province: []string{"BeiJing"}, CommonName: cn,
		Domains: []string{"goodrain.me"},
		CrtName: fmt.Sprintf("%s/%s", cfgPath, "ssl/ca.pem"),
		KeyName: fmt.Sprintf("%s/%s", cfgPath, "ssl/ca.key")}

	if err := cert.CreateCRT(nil, nil, baseinfo); err != nil {
		logrus.Errorf("Create crt error: %s ", err.Error())
		return err
	}
	crtInfo := baseinfo
	crtInfo.IsCA = false
	crtInfo.CrtName = fmt.Sprintf("%s/%s", cfgPath, "ssl/server.crt")
	crtInfo.KeyName = fmt.Sprintf("%s/%s", cfgPath, "ssl/server.key")
	crtInfo.Names = []pkix.AttributeTypeAndValue{
		pkix.AttributeTypeAndValue{
			Type:  asn1.ObjectIdentifier{2, 1, 3},
			Value: "MAC_ADDR",
		},
	}

	crt, pri, err := cert.Parse(baseinfo.CrtName, baseinfo.KeyName)
	if err != nil {
		logrus.Errorf("Parse crt error,Error info: %s", err.Error())
		return err
	}
	err = cert.CreateCRT(crt, pri, crtInfo)
	if err != nil {
		logrus.Errorf("Create crt error,Error info: %s", err.Error())
		return err
	}
	logrus.Info("Create certificate for goodrain.me successfully")
	return nil
}<|MERGE_RESOLUTION|>--- conflicted
+++ resolved
@@ -101,14 +101,9 @@
 	}
 	if o.ocfg.EnableRbdEndpoints {
 		if err := o.newRbdServers(); err != nil {
-<<<<<<< HEAD
-			logrus.Error(err.Error())
-			errCh <- err // TODO: consider if it is right
-=======
 			showErr := fmt.Errorf("create rainbond default server config failure %s", err.Error())
 			logrus.Error(showErr.Error())
 			errCh <- showErr
->>>>>>> 9c9c6f6b
 		}
 	}
 	go func() {
@@ -239,11 +234,8 @@
 					&model.ProxySetHeader{Field: "X-Real-IP", Value: "$remote_addr"},
 					&model.ProxySetHeader{Field: "X-Forwarded-For", Value: "$proxy_add_x_forwarded_for"},
 				},
-<<<<<<< HEAD
 				Proxy: loc.Proxy,
-=======
 				PathRewrite: false,
->>>>>>> 9c9c6f6b
 			}
 			server.Locations = append(server.Locations, location)
 		}
