--- conflicted
+++ resolved
@@ -33,16 +33,18 @@
 	"github.com/Sirupsen/logrus"
 	"github.com/coreos/etcd/clientv3"
 	"github.com/docker/docker/client"
+	"github.com/tidwall/gjson"
+
 	"github.com/goodrain/rainbond/cmd/builder/option"
 	"github.com/goodrain/rainbond/db"
-	dbmodel "github.com/goodrain/rainbond/db/model"
 	"github.com/goodrain/rainbond/event"
 	"github.com/goodrain/rainbond/mq/api/grpc/pb"
+	"github.com/goodrain/rainbond/util"
+
+	dbmodel "github.com/goodrain/rainbond/db/model"
 	mqclient "github.com/goodrain/rainbond/mq/client"
-	"github.com/goodrain/rainbond/util"
 	etcdutil "github.com/goodrain/rainbond/util/etcd"
 	workermodel "github.com/goodrain/rainbond/worker/discover/model"
-	"github.com/tidwall/gjson"
 )
 
 //MetricTaskNum task number
@@ -70,9 +72,7 @@
 	if err != nil {
 		return nil, err
 	}
-<<<<<<< HEAD
-	etcdClientArgs := &etcdutil.ClientArgs{
-=======
+
 	var restConfig *rest.Config // TODO fanyangyang use k8sutil.NewRestConfig
 	if conf.KubeConfig != "" {
 		restConfig, err = clientcmd.BuildConfigFromFlags("", conf.KubeConfig)
@@ -86,10 +86,11 @@
 	if err != nil {
 		return nil, err
 	}
-	etcdCli, err := clientv3.New(clientv3.Config{
->>>>>>> 30c41390
-		Endpoints:   conf.EtcdEndPoints,
-		DialTimeout: 10 * time.Second,
+	etcdClientArgs := &etcdutil.ClientArgs{
+		Endpoints: conf.EtcdEndPoints,
+		CaFile:    conf.EtcdCaFile,
+		CertFile:  conf.EtcdCertFile,
+		KeyFile:   conf.EtcdKeyFile,
 	}
 	ctx, cancel := context.WithCancel(context.Background())
 	etcdCli, err := etcdutil.NewClient(ctx, etcdClientArgs)
