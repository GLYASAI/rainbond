--- conflicted
+++ resolved
@@ -854,13 +854,8 @@
 func (d *dockerCompose) buildVolume(serviceName string, volume *ramv1alpha1.ComponentVolume) (string, string) {
 	volumePath := volume.VolumeMountPath
 	if volume.VolumeType == "config-file" {
-<<<<<<< HEAD
 		mountPath := buildToLinuxFileName(volume.VolumeMountPath)
 		mountPath = path.Join(serviceName, mountPath)
-=======
-		mountPath := path.Join(serviceName, volume.VolumeMountPath)
-		mountPath = buildToLinuxFileName(mountPath)
->>>>>>> c90b485a
 		return fmt.Sprintf("./%s:%s", mountPath, volumePath), ""
 	}
 	// make sure every volumeName is unique
