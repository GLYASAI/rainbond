// Copyright (C) 2014-2018 Goodrain Co., Ltd.
// RAINBOND, Application Management Platform

// This program is free software: you can redistribute it and/or modify
// it under the terms of the GNU General Public License as published by
// the Free Software Foundation, either version 3 of the License, or
// (at your option) any later version. For any non-GPL usage of Rainbond,
// one or multiple Commercial Licenses authorized by Goodrain Co., Ltd.
// must be obtained first.

// This program is distributed in the hope that it will be useful,
// but WITHOUT ANY WARRANTY; without even the implied warranty of
// MERCHANTABILITY or FITNESS FOR A PARTICULAR PURPOSE. See the
// GNU General Public License for more details.

// You should have received a copy of the GNU General Public License
// along with this program. If not, see <http://www.gnu.org/licenses/>.

package parser

import (
	"fmt"
	"strings"

	"github.com/goodrain/rainbond/builder/sources"

	"github.com/Sirupsen/logrus"
	"github.com/docker/docker/client"
	"github.com/goodrain/rainbond/builder/parser/compose"
<<<<<<< HEAD
	"github.com/goodrain/rainbond/builder/parser/types"
	"github.com/goodrain/rainbond/builder/sources"
=======
>>>>>>> a3204984
	"github.com/goodrain/rainbond/db/model"
	"github.com/goodrain/rainbond/event"
)

//DockerComposeParse docker compose 文件解析
type DockerComposeParse struct {
	services     map[string]*ServiceInfoFromDC
	errors       []ParseError
	dockerclient *client.Client
	logger       event.Logger
	source       string
	user         string
	password     string
}
<<<<<<< HEAD
type serviceInfoFromDC struct {
	ports      map[int]*types.Port
	volumes    map[string]*types.Volume
	envs       map[string]*types.Env
=======

//ServiceInfoFromDC service info from dockercompose
type ServiceInfoFromDC struct {
	ports      map[int]*Port
	volumes    map[string]*Volume
	envs       map[string]*Env
>>>>>>> a3204984
	source     string
	memory     int
	image      Image
	args       []string
	depends    []string
	imageAlias string
	deployType string
}

//GetPorts 获取端口列表
<<<<<<< HEAD
func (d *serviceInfoFromDC) GetPorts() (ports []types.Port) {
=======
func (d *ServiceInfoFromDC) GetPorts() (ports []Port) {
>>>>>>> a3204984
	for _, cv := range d.ports {
		ports = append(ports, *cv)
	}
	return ports
}

//GetVolumes 获取存储列表
<<<<<<< HEAD
func (d *serviceInfoFromDC) GetVolumes() (volumes []types.Volume) {
=======
func (d *ServiceInfoFromDC) GetVolumes() (volumes []Volume) {
>>>>>>> a3204984
	for _, cv := range d.volumes {
		volumes = append(volumes, *cv)
	}
	return
}

//GetEnvs 环境变量
<<<<<<< HEAD
func (d *serviceInfoFromDC) GetEnvs() (envs []types.Env) {
=======
func (d *ServiceInfoFromDC) GetEnvs() (envs []Env) {
>>>>>>> a3204984
	for _, cv := range d.envs {
		envs = append(envs, *cv)
	}
	return
}

//CreateDockerComposeParse create parser
func CreateDockerComposeParse(source string, dockerclient *client.Client, user, pass string, logger event.Logger) Parser {
	return &DockerComposeParse{
		source:       source,
		dockerclient: dockerclient,
		logger:       logger,
		services:     make(map[string]*ServiceInfoFromDC),
		user:         user,
		password:     pass,
	}
}

//Parse 解码
func (d *DockerComposeParse) Parse() ParseErrorList {
	if d.source == "" {
		d.errappend(Errorf(FatalError, "source can not be empty"))
		return d.errors
	}
	comp := compose.Compose{}
	co, err := comp.LoadBytes([][]byte{[]byte(d.source)})
	if err != nil {
		logrus.Warning("parse compose file error,", err.Error())
		d.errappend(ErrorAndSolve(FatalError, fmt.Sprintf("ComposeFile解析错误"), SolveAdvice("modify_compose", "请确认ComposeFile输入是否语法正确")))
		return d.errors
	}
	for kev, sc := range co.ServiceConfigs {
<<<<<<< HEAD
		logrus.Debugf("service config is %v, container name is %s", sc, sc.ContainerName)
		ports := make(map[int]*types.Port)
=======
		ports := make(map[int]*Port)
>>>>>>> a3204984
		for _, p := range sc.Port {
			pro := string(p.Protocol)
			if pro != "udp" {
				pro = GetPortProtocol(int(p.ContainerPort))
			}
			ports[int(p.ContainerPort)] = &types.Port{
				ContainerPort: int(p.ContainerPort),
				Protocol:      pro,
			}
		}
		volumes := make(map[string]*types.Volume)
		for _, v := range sc.Volumes {
<<<<<<< HEAD
			volumes[v.MountPath] = &types.Volume{
				VolumePath: v.MountPath,
				VolumeType: model.ShareFileVolumeType.String(),
=======
			if strings.Contains(v.MountPath, ":") {
				infos := strings.Split(v.MountPath, ":")
				if len(infos) > 1 {
					volumes[v.MountPath] = &Volume{
						VolumePath: infos[1],
						VolumeType: model.ShareFileVolumeType.String(),
					}
				}
			} else {
				volumes[v.MountPath] = &Volume{
					VolumePath: v.MountPath,
					VolumeType: model.ShareFileVolumeType.String(),
				}
>>>>>>> a3204984
			}
		}
		envs := make(map[string]*types.Env)
		for _, e := range sc.Environment {
			envs[e.Name] = &types.Env{
				Name:  e.Name,
				Value: e.Value,
			}
		}
		service := ServiceInfoFromDC{
			ports:      ports,
			volumes:    volumes,
			envs:       envs,
			memory:     int(sc.MemLimit / 1024 / 1024),
			image:      ParseImageName(sc.Image),
			args:       sc.Args,
			depends:    sc.Links,
			imageAlias: sc.ContainerName,
		}
		if sc.DependsON != nil {
			service.depends = sc.DependsON
		}
		service.deployType = DetermineDeployType(service.image)
		d.services[kev] = &service
	}
	for serviceName, service := range d.services {
		//验证depends是否完整
		for i, depend := range service.depends {
			if strings.Contains(depend, ":") {
				service.depends[i] = strings.Split(depend, ":")[0]
			}
			if _, ok := d.services[service.depends[i]]; !ok {
				d.errappend(ErrorAndSolve(FatalError, fmt.Sprintf("服务%s依赖项定义错误", serviceName), SolveAdvice("modify_compose", fmt.Sprintf("请确认ComposeFile中%s服务的依赖服务是否正确", serviceName))))
				return d.errors
			}
		}
		//do not pull image, but check image exist
		exist, err := sources.ImageExist(service.image.String(), d.user, d.password)
		if err != nil {
			logrus.Errorf("check image exist failure %s", err.Error())
		}
<<<<<<< HEAD
		if imageInspect != nil && imageInspect.ContainerConfig != nil {
			for _, env := range imageInspect.ContainerConfig.Env {
				envinfo := strings.Split(env, "=")
				if len(envinfo) == 2 {
					if _, ok := service.envs[envinfo[0]]; !ok {
						service.envs[envinfo[0]] = &types.Env{Name: envinfo[0], Value: envinfo[1]}
					}
				}
			}
			for k := range imageInspect.ContainerConfig.Volumes {
				if _, ok := service.volumes[k]; !ok {
					service.volumes[k] = &types.Volume{VolumePath: k, VolumeType: model.ShareFileVolumeType.String()}
				}
			}
			for k := range imageInspect.ContainerConfig.ExposedPorts {
				proto := k.Proto()
				port := k.Int()
				if proto != "udp" {
					proto = GetPortProtocol(port)
				}
				if _, ok := service.ports[port]; ok {
					service.ports[port].Protocol = proto
				} else {
					service.ports[port] = &types.Port{Protocol: proto, ContainerPort: port}
				}
			}
=======
		if !exist {
			d.errappend(ErrorAndSolve(FatalError, fmt.Sprintf("服务%s镜像%s不存在", serviceName, service.image.String()), SolveAdvice("modify_compose", fmt.Sprintf("请确认ComposeFile中%s服务的依赖服务是否正确", serviceName))))
>>>>>>> a3204984
		}
	}
	return d.errors
}

func (d *DockerComposeParse) errappend(pe ParseError) {
	d.errors = append(d.errors, pe)
}

//GetServiceInfo 获取service info
func (d *DockerComposeParse) GetServiceInfo() []ServiceInfo {
	var sis []ServiceInfo
	for _, service := range d.services {
		si := ServiceInfo{
			Ports:             service.GetPorts(),
			Envs:              service.GetEnvs(),
			Volumes:           service.GetVolumes(),
			Image:             service.image,
			Args:              service.args,
			DependServices:    service.depends,
			ImageAlias:        service.imageAlias,
			ServiceDeployType: service.deployType,
		}
		if service.memory != 0 {
			si.Memory = service.memory
		} else {
			si.Memory = 512
		}
		sis = append(sis, si)
	}
	return sis
}

//GetImage 获取镜像名
func (d *DockerComposeParse) GetImage() Image {
	return Image{}
}<|MERGE_RESOLUTION|>--- conflicted
+++ resolved
@@ -27,11 +27,8 @@
 	"github.com/Sirupsen/logrus"
 	"github.com/docker/docker/client"
 	"github.com/goodrain/rainbond/builder/parser/compose"
-<<<<<<< HEAD
 	"github.com/goodrain/rainbond/builder/parser/types"
 	"github.com/goodrain/rainbond/builder/sources"
-=======
->>>>>>> a3204984
 	"github.com/goodrain/rainbond/db/model"
 	"github.com/goodrain/rainbond/event"
 )
@@ -46,19 +43,12 @@
 	user         string
 	password     string
 }
-<<<<<<< HEAD
-type serviceInfoFromDC struct {
-	ports      map[int]*types.Port
-	volumes    map[string]*types.Volume
-	envs       map[string]*types.Env
-=======
 
 //ServiceInfoFromDC service info from dockercompose
 type ServiceInfoFromDC struct {
 	ports      map[int]*Port
 	volumes    map[string]*Volume
 	envs       map[string]*Env
->>>>>>> a3204984
 	source     string
 	memory     int
 	image      Image
@@ -69,11 +59,7 @@
 }
 
 //GetPorts 获取端口列表
-<<<<<<< HEAD
 func (d *serviceInfoFromDC) GetPorts() (ports []types.Port) {
-=======
-func (d *ServiceInfoFromDC) GetPorts() (ports []Port) {
->>>>>>> a3204984
 	for _, cv := range d.ports {
 		ports = append(ports, *cv)
 	}
@@ -81,11 +67,7 @@
 }
 
 //GetVolumes 获取存储列表
-<<<<<<< HEAD
 func (d *serviceInfoFromDC) GetVolumes() (volumes []types.Volume) {
-=======
-func (d *ServiceInfoFromDC) GetVolumes() (volumes []Volume) {
->>>>>>> a3204984
 	for _, cv := range d.volumes {
 		volumes = append(volumes, *cv)
 	}
@@ -93,11 +75,7 @@
 }
 
 //GetEnvs 环境变量
-<<<<<<< HEAD
 func (d *serviceInfoFromDC) GetEnvs() (envs []types.Env) {
-=======
-func (d *ServiceInfoFromDC) GetEnvs() (envs []Env) {
->>>>>>> a3204984
 	for _, cv := range d.envs {
 		envs = append(envs, *cv)
 	}
@@ -130,12 +108,9 @@
 		return d.errors
 	}
 	for kev, sc := range co.ServiceConfigs {
-<<<<<<< HEAD
 		logrus.Debugf("service config is %v, container name is %s", sc, sc.ContainerName)
 		ports := make(map[int]*types.Port)
-=======
-		ports := make(map[int]*Port)
->>>>>>> a3204984
+
 		for _, p := range sc.Port {
 			pro := string(p.Protocol)
 			if pro != "udp" {
@@ -148,25 +123,19 @@
 		}
 		volumes := make(map[string]*types.Volume)
 		for _, v := range sc.Volumes {
-<<<<<<< HEAD
-			volumes[v.MountPath] = &types.Volume{
-				VolumePath: v.MountPath,
-				VolumeType: model.ShareFileVolumeType.String(),
-=======
 			if strings.Contains(v.MountPath, ":") {
 				infos := strings.Split(v.MountPath, ":")
 				if len(infos) > 1 {
-					volumes[v.MountPath] = &Volume{
+					volumes[v.MountPath] = &types.Volume{
 						VolumePath: infos[1],
 						VolumeType: model.ShareFileVolumeType.String(),
 					}
 				}
 			} else {
-				volumes[v.MountPath] = &Volume{
+				volumes[v.MountPath] = &types.Volume{
 					VolumePath: v.MountPath,
 					VolumeType: model.ShareFileVolumeType.String(),
 				}
->>>>>>> a3204984
 			}
 		}
 		envs := make(map[string]*types.Env)
@@ -208,7 +177,6 @@
 		if err != nil {
 			logrus.Errorf("check image exist failure %s", err.Error())
 		}
-<<<<<<< HEAD
 		if imageInspect != nil && imageInspect.ContainerConfig != nil {
 			for _, env := range imageInspect.ContainerConfig.Env {
 				envinfo := strings.Split(env, "=")
@@ -235,10 +203,8 @@
 					service.ports[port] = &types.Port{Protocol: proto, ContainerPort: port}
 				}
 			}
-=======
 		if !exist {
 			d.errappend(ErrorAndSolve(FatalError, fmt.Sprintf("服务%s镜像%s不存在", serviceName, service.image.String()), SolveAdvice("modify_compose", fmt.Sprintf("请确认ComposeFile中%s服务的依赖服务是否正确", serviceName))))
->>>>>>> a3204984
 		}
 	}
 	return d.errors
