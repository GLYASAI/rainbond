--- conflicted
+++ resolved
@@ -213,7 +213,6 @@
 	var sis []ServiceInfo
 	for _, service := range d.services {
 		si := ServiceInfo{
-<<<<<<< HEAD
 			Ports:          service.GetPorts(),
 			Envs:           service.GetEnvs(),
 			Volumes:        service.GetVolumes(),
@@ -224,19 +223,7 @@
 			ServiceType:    service.serviceType,
 			Name:           service.name,
 			Cname:          service.name,
-=======
-			Ports:             service.GetPorts(),
-			Envs:              service.GetEnvs(),
-			Volumes:           service.GetVolumes(),
-			Image:             service.image,
-			Args:              service.args,
-			DependServices:    service.depends,
-			ImageAlias:        service.imageAlias,
-			ServiceDeployType: service.deployType,
-			Name:              service.name,
-			Cname:             service.name,
-			OS:                runtime.GOOS,
->>>>>>> 862c0ed5
+			OS:             runtime.GOOS,
 		}
 		if service.memory != 0 {
 			si.Memory = service.memory
