// Copyright (C) 2014-2018 Goodrain Co., Ltd.
// RAINBOND, Application Management Platform

// This program is free software: you can redistribute it and/or modify
// it under the terms of the GNU General Public License as published by
// the Free Software Foundation, either version 3 of the License, or
// (at your option) any later version. For any non-GPL usage of Rainbond,
// one or multiple Commercial Licenses authorized by Goodrain Co., Ltd.
// must be obtained first.

// This program is distributed in the hope that it will be useful,
// but WITHOUT ANY WARRANTY; without even the implied warranty of
// MERCHANTABILITY or FITNESS FOR A PARTICULAR PURPOSE. See the
// GNU General Public License for more details.

// You should have received a copy of the GNU General Public License
// along with this program. If not, see <http://www.gnu.org/licenses/>.

package parser

import (
	"fmt"
	"strconv"
	"strings"

	"github.com/Sirupsen/logrus"

	"github.com/goodrain/rainbond/builder/sources"

	"github.com/docker/distribution/reference"
	"github.com/goodrain/rainbond/util"

	"github.com/goodrain/rainbond/builder/parser/code"
	"github.com/goodrain/rainbond/builder/parser/discovery"
	"github.com/goodrain/rainbond/builder/parser/types"
)

//ParseError 错误信息
type ParseError struct {
	ErrorType   ParseErrorType `json:"error_type"`
	ErrorInfo   string         `json:"error_info"`
	SolveAdvice string         `json:"solve_advice"`
}

//ParseErrorList 错误列表
type ParseErrorList []ParseError

//ParseErrorType 错误类型
type ParseErrorType string

//FatalError 致命错误
var FatalError ParseErrorType = "FatalError"

//NegligibleError 可忽略错误
var NegligibleError ParseErrorType = "NegligibleError"

//Errorf error create
func Errorf(errtype ParseErrorType, format string, a ...interface{}) ParseError {
	parseError := ParseError{
		ErrorType: errtype,
		ErrorInfo: fmt.Sprintf(format, a...),
	}
	return parseError
}

//ErrorAndSolve error create
func ErrorAndSolve(errtype ParseErrorType, errorInfo, SolveAdvice string) ParseError {
	parseError := ParseError{
		ErrorType:   errtype,
		ErrorInfo:   errorInfo,
		SolveAdvice: SolveAdvice,
	}
	return parseError
}

//SolveAdvice 构建a标签建议
func SolveAdvice(actionType, message string) string {
	return fmt.Sprintf("<a action_type=\"%s\">%s</a>", actionType, message)
}

func (p ParseError) Error() string {
	return fmt.Sprintf("Type:%s Message:%s", p.ErrorType, p.ErrorInfo)
}
func (ps ParseErrorList) Error() string {
	var re string
	for _, p := range ps {
		re += fmt.Sprintf("Type:%s Message:%s\n", p.ErrorType, p.ErrorInfo)
	}
	return re
}

//IsFatalError 是否具有致命错误
func (ps ParseErrorList) IsFatalError() bool {
	for _, p := range ps {
		if p.ErrorType == FatalError {
			return true
		}
	}
	return false
}

//Image 镜像
type Image struct {
	name reference.Named
	Name string `json:"name"`
	Tag  string `json:"tag"`
}

//String -
func (i Image) String() string {
	return i.Name
}

//GetTag get tag
func (i Image) GetTag() string {
	return i.Tag
}

//GetRepostory get repostory
func (i Image) GetRepostory() string {
	return reference.Path(i.name)
}

//GetDomain get image registry domain
func (i Image) GetDomain() string {
	domain := reference.Domain(i.name)
	if domain == "docker.io" {
		domain = "registry-1.docker.io"
	}
	return domain
}

//GetSimpleName get image name without tag and organizations
func (i Image) GetSimpleName() string {
	if strings.Contains(i.GetRepostory(), "/") {
		return strings.Split(i.GetRepostory(), "/")[1]
	}
	return i.GetRepostory()
}

//Parser 解析器
type Parser interface {
	Parse() ParseErrorList
	GetServiceInfo() []ServiceInfo
	GetImage() Image
}

//Lang 语言类型
type Lang string

//ServiceInfo 智能获取的应用信息
type ServiceInfo struct {
	ID                string         `json:"id,omitempty"`
	Ports             []types.Port   `json:"ports,omitempty"`
	Envs              []types.Env    `json:"envs,omitempty"`
	Volumes           []types.Volume `json:"volumes,omitempty"`
	Image             Image          `json:"image,omitempty"`
	Args              []string       `json:"args,omitempty"`
	DependServices    []string       `json:"depends,omitempty"`
	ServiceDeployType string         `json:"deploy_type,omitempty"`
	Branchs           []string       `json:"branchs,omitempty"`
	Memory            int            `json:"memory,omitempty"`
	Lang              code.Lang      `json:"language,omitempty"`
	ImageAlias        string         `json:"image_alias,omitempty"`
	//For third party services
<<<<<<< HEAD
	Endpoints []*discovery.Endpoint `json:"endpoints,omitempty"`

	//deprecated
	Runtime bool `json:"runtime,omitempty"`
	//deprecated
	Dependencies bool `json:"dependencies,omitempty"`
	//deprecated
	Procfile bool `json:"procfile,omitempty"`

	Name      string `json:"name,omitempty"`  // module name
	Cname     string `json:"cname,omitempty"` // service cname
	Packaging string `json:"packaging,omitempty"`
=======
	Endpoints []*discovery.Endpoint `json:"endpoints"`
>>>>>>> a3204984
}

//GetServiceInfo GetServiceInfo
type GetServiceInfo struct {
	UUID   string `json:"uuid"`
	Source string `json:"source"`
}

//GetPortProtocol 获取端口协议
func GetPortProtocol(port int) string {
	if port == 80 {
		return "http"
	}
	if port == 8080 {
		return "http"
	}
	if port == 22 {
		return "tcp"
	}
	if port == 3306 {
		return "mysql"
	}
	if port == 443 {
		return "https"
	}
	if port == 3128 {
		return "http"
	}
	if port == 1080 {
		return "udp"
	}
	if port == 6379 {
		return "tcp"
	}
	if port > 1 && port < 5000 {
		return "tcp"
	}
	return "http"
}

var dbImageKey = []string{
	"mysql", "mariadb", "mongo", "redis", "tidb",
	"zookeeper", "kafka", "mysqldb", "mongodb",
	"memcached", "cockroachdb", "cockroach", "etcd",
	"postgres", "postgresql", "elasticsearch", "consul",
	"percona", "mysql-server", "mysql-cluster",
}

//DetermineDeployType Determine the deployment type
// if image like db image,return stateful type
func DetermineDeployType(imageName Image) string {
	for _, key := range dbImageKey {
		if strings.ToLower(imageName.GetSimpleName()) == key {
			return util.StatefulServiceType
		}
	}
	return util.StatelessServiceType
}

//readmemory
//10m 10
//10g 10*1024
//10k 128
//10b 128
func readmemory(s string) int {
	if strings.HasSuffix(s, "m") {
		s, err := strconv.Atoi(s[0 : len(s)-1])
		if err != nil {
			return 128
		}
		return s
	}
	if strings.HasSuffix(s, "g") {
		s, err := strconv.Atoi(s[0 : len(s)-1])
		if err != nil {
			return 128
		}
		return s * 1024
	}
	return 128
}

//ParseImageName parse image name
func ParseImageName(s string) (i Image) {
	ref, err := reference.ParseAnyReference(s)
	if err != nil {
		logrus.Errorf("parse image failure %s", err.Error())
		return i
	}
	name, err := reference.ParseNamed(ref.String())
	if err != nil {
		logrus.Errorf("parse image failure %s", err.Error())
		return i
	}
	i.name = name
	i.Tag = sources.GetTagFromNamedRef(name)
	i.Name = name.String()
	return
}<|MERGE_RESOLUTION|>--- conflicted
+++ resolved
@@ -163,7 +163,6 @@
 	Lang              code.Lang      `json:"language,omitempty"`
 	ImageAlias        string         `json:"image_alias,omitempty"`
 	//For third party services
-<<<<<<< HEAD
 	Endpoints []*discovery.Endpoint `json:"endpoints,omitempty"`
 
 	//deprecated
@@ -176,9 +175,6 @@
 	Name      string `json:"name,omitempty"`  // module name
 	Cname     string `json:"cname,omitempty"` // service cname
 	Packaging string `json:"packaging,omitempty"`
-=======
-	Endpoints []*discovery.Endpoint `json:"endpoints"`
->>>>>>> a3204984
 }
 
 //GetServiceInfo GetServiceInfo
