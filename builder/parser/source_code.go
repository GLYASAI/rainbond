// Copyright (C) 2014-2018 Goodrain Co., Ltd.
// RAINBOND, Application Management Platform

// This program is free software: you can redistribute it and/or modify
// it under the terms of the GNU General Public License as published by
// the Free Software Foundation, either version 3 of the License, or
// (at your option) any later version. For any non-GPL usage of Rainbond,
// one or multiple Commercial Licenses authorized by Goodrain Co., Ltd.
// must be obtained first.

// This program is distributed in the hope that it will be useful,
// but WITHOUT ANY WARRANTY; without even the implied warranty of
// MERCHANTABILITY or FITNESS FOR A PARTICULAR PURPOSE. See the
// GNU General Public License for more details.

// You should have received a copy of the GNU General Public License
// along with this program. If not, see <http://www.gnu.org/licenses/>.

package parser

import (
	"fmt"
	"path"
	"runtime"
	"strconv"
	"strings"

	"github.com/Sirupsen/logrus"
	"github.com/docker/docker/client"
	"github.com/goodrain/rainbond/builder"
	"github.com/goodrain/rainbond/builder/parser/code"
	multi "github.com/goodrain/rainbond/builder/parser/code/multisvc"
	"github.com/goodrain/rainbond/builder/parser/types"
	"github.com/goodrain/rainbond/builder/sources"
	"github.com/goodrain/rainbond/db/model"
	"github.com/goodrain/rainbond/event"
	"github.com/goodrain/rainbond/util"
	"github.com/pquerna/ffjson/ffjson"
	"gopkg.in/src-d/go-git.v4/plumbing"
	"gopkg.in/src-d/go-git.v4/plumbing/transport" //"github.com/docker/docker/client"
)

//SourceCodeParse docker run 命令解析或直接镜像名解析
type SourceCodeParse struct {
	ports        map[int]*types.Port
	volumes      map[string]*types.Volume
	envs         map[string]*types.Env
	source       string
	memory       int
	image        Image
	args         []string
	branchs      []string
	errors       []ParseError
	dockerclient *client.Client
	logger       event.Logger
	Lang         code.Lang

	Runtime      bool `json:"runtime"`
	Dependencies bool `json:"dependencies"`
	Procfile     bool `json:"procfile"`

	isMulti  bool
	services []*types.Service
}

//CreateSourceCodeParse create parser
func CreateSourceCodeParse(source string, logger event.Logger) Parser {
	return &SourceCodeParse{
		source:  source,
		ports:   make(map[int]*types.Port),
		volumes: make(map[string]*types.Volume),
		envs:    make(map[string]*types.Env),
		logger:  logger,
		image:   ParseImageName(builder.RUNNERIMAGENAME),
		args:    []string{"start", "web"},
	}
}

//Parse 获取代码 解析代码 检验代码
func (d *SourceCodeParse) Parse() ParseErrorList {
	if d.source == "" {
		d.logger.Error("源码检查输入参数错误", map[string]string{"step": "parse"})
		d.errappend(Errorf(FatalError, "source can not be empty"))
		return d.errors
	}
	var csi sources.CodeSourceInfo
	err := ffjson.Unmarshal([]byte(d.source), &csi)
	if err != nil {
		d.logger.Error("源码检查输入参数错误", map[string]string{"step": "parse"})
		d.errappend(Errorf(FatalError, "source data can not be read"))
		return d.errors
	}
	if csi.Branch == "" {
		csi.Branch = "master"
	}
	if csi.RepositoryURL == "" {
		d.logger.Error("Git项目仓库地址不能为空", map[string]string{"step": "parse"})
		d.errappend(ErrorAndSolve(FatalError, "Git项目仓库地址格式错误", SolveAdvice("modify_url", "请确认并修改仓库地址")))
		return d.errors
	}
	//验证仓库地址
	buildInfo, err := sources.CreateRepostoryBuildInfo(csi.RepositoryURL, csi.ServerType, csi.Branch, csi.TenantID, csi.ServiceID)
	if err != nil {
		d.logger.Error("Git项目仓库地址格式错误", map[string]string{"step": "parse"})
		d.errappend(ErrorAndSolve(FatalError, "Git项目仓库地址格式错误", SolveAdvice("modify_url", "请确认并修改仓库地址")))
		return d.errors
	}
	gitFunc := func() ParseErrorList {
		//获取代码
		if sources.CheckFileExist(buildInfo.GetCodeHome()) {
			if err := sources.RemoveDir(buildInfo.GetCodeHome()); err != nil {
				//d.errappend(ErrorAndSolve(err, "清理cache dir错误", "请提交代码到仓库"))
				return d.errors
			}
		}
		csi.RepositoryURL = buildInfo.RepostoryURL
		rs, err := sources.GitClone(csi, buildInfo.GetCodeHome(), d.logger, 5)
		if err != nil {
			if err == transport.ErrAuthenticationRequired || err == transport.ErrAuthorizationFailed {
				if buildInfo.GetProtocol() == "ssh" {
					d.errappend(ErrorAndSolve(FatalError, "Git项目仓库需要安全验证", SolveAdvice("get_publickey", "请获取授权Key配置到你的仓库项目中")))
				} else {
					d.errappend(ErrorAndSolve(FatalError, "Git项目仓库需要安全验证", SolveAdvice("modify_userpass", "请提供正确的账号密码")))
				}
				return d.errors
			}
			if err == plumbing.ErrReferenceNotFound {
				solve := "请到代码仓库查看正确的分支情况"
				d.errappend(ErrorAndSolve(FatalError, fmt.Sprintf("Git项目仓库指定分支 %s 不存在", csi.Branch), solve))
				return d.errors
			}
			if err == transport.ErrRepositoryNotFound {
				solve := SolveAdvice("modify_repo", "请确认仓库地址是否正确")
				d.errappend(ErrorAndSolve(FatalError, fmt.Sprintf("Git项目仓库不存在"), solve))
				return d.errors
			}
			if err == transport.ErrEmptyRemoteRepository {
				solve := SolveAdvice("open_repo", "请确认已提交代码")
				d.errappend(ErrorAndSolve(FatalError, fmt.Sprintf("Git项目仓库无有效文件"), solve))
				return d.errors
			}
			if strings.Contains(err.Error(), "ssh: unable to authenticate") {
				solve := SolveAdvice("get_publickey", "请获取授权Key配置到你的仓库项目试试？")
				d.errappend(ErrorAndSolve(FatalError, fmt.Sprintf("远程仓库SSH验证错误"), solve))
				return d.errors
			}
			if strings.Contains(err.Error(), "context deadline exceeded") {
				solve := "请确认源码仓库能否正常访问"
				d.errappend(ErrorAndSolve(FatalError, fmt.Sprintf("获取代码超时"), solve))
				return d.errors
			}
			logrus.Errorf("git clone error,%s", err.Error())
			d.errappend(ErrorAndSolve(FatalError, fmt.Sprintf("获取代码失败"), "请确认仓库能否正常访问，或联系客服咨询"))
			return d.errors
		}
		//获取分支
		branch, err := rs.Branches()
		if err == nil {
			branch.ForEach(func(re *plumbing.Reference) error {
				name := re.Name()
				if name.IsBranch() {
					d.branchs = append(d.branchs, name.Short())
				}
				return nil
			})
		} else {
			d.branchs = append(d.branchs, csi.Branch)
		}
		return nil
	}

	svnFunc := func() ParseErrorList {
		if sources.CheckFileExist(buildInfo.GetCodeHome()) {
			if err := sources.RemoveDir(buildInfo.GetCodeHome()); err != nil {
				//d.errappend(ErrorAndSolve(err, "清理cache dir错误", "请提交代码到仓库"))
				return d.errors
			}
		}
		csi.RepositoryURL = buildInfo.RepostoryURL
		svnclient := sources.NewClient(csi, buildInfo.GetCodeHome(), d.logger)
		rs, err := svnclient.UpdateOrCheckout(buildInfo.BuildPath)
		if err != nil {
			if strings.Contains(err.Error(), "svn:E170000") {
				solve := "请到代码仓库查看正确的分支情况"
				d.errappend(ErrorAndSolve(FatalError, fmt.Sprintf("Svn项目仓库指定分支 %s 不存在", csi.Branch), solve))
				return d.errors
			}
			logrus.Errorf("svn checkout or update error,%s", err.Error())
			d.errappend(ErrorAndSolve(FatalError, fmt.Sprintf("获取代码失败"), "请确认仓库能否正常访问，或查看社区文档"))
			return d.errors
		}
		//get branchs
		d.branchs = rs.Branchs
		return nil
	}
	logrus.Debugf("start get service code by %s server type", csi.ServerType)
	//获取代码仓库
	switch csi.ServerType {
	case "git":
		if err := gitFunc(); err != nil && err.IsFatalError() {
			return err
		}
	case "svn":
		if err := svnFunc(); err != nil && err.IsFatalError() {
			return err
		}
	default:
		//default git
		logrus.Warningf("do not get void server type,default use git")
		if err := gitFunc(); err != nil && err.IsFatalError() {
			return err
		}
	}
	// The source code is useless after the test is completed, and needs to be deleted.
	defer func() {
		if sources.CheckFileExist(buildInfo.GetCodeHome()) {
			if err := sources.RemoveDir(buildInfo.GetCodeHome()); err != nil {
				logrus.Warningf("remove source code: %v", err)
			}
		}
	}()

	//read rainbondfile
	rbdfileConfig, err := code.ReadRainbondFile(buildInfo.GetCodeBuildAbsPath())
	if err != nil {
		if err == code.ErrRainbondFileNotFound {
			d.errappend(ErrorAndSolve(NegligibleError, "rainbondfile未定义", "可以参考文档说明配置此文件定义应用属性"))
		} else {
			d.errappend(ErrorAndSolve(NegligibleError, "rainbondfile定义格式有误", "可以参考文档说明配置此文件定义应用属性"))
		}
	}
	//判断对象目录
	var buildPath = buildInfo.GetCodeBuildAbsPath()
	//解析代码类型
	var lang code.Lang
	if rbdfileConfig != nil && rbdfileConfig.Language != "" {
		lang = code.Lang(rbdfileConfig.Language)
	} else {
		lang, err = code.GetLangType(buildPath)
		if err != nil {
			if err == code.ErrCodeDirNotExist {
				d.errappend(ErrorAndSolve(FatalError, "源码目录不存在", "获取代码任务失败，请联系客服"))
			} else if err == code.ErrCodeNotExist {
				d.errappend(ErrorAndSolve(FatalError, "仓库中代码不存在", "请提交代码到仓库"))
			} else {
				d.errappend(ErrorAndSolve(FatalError, "代码无法识别语言类型", "请参考文档查看平台语言支持规范"))
			}
			return d.errors
		}
	}
	d.Lang = lang
	if lang == code.NO {
		d.errappend(ErrorAndSolve(FatalError, "代码无法识别语言类型", "请参考文档查看平台语言支持规范"))
		return d.errors
	}
	//check code Specification
	spec := code.CheckCodeSpecification(buildPath, lang)
	if spec.Advice != nil {
		for k, v := range spec.Advice {
			d.errappend(ErrorAndSolve(NegligibleError, k, v))
		}
	}
	if spec.Noconform != nil {
		for k, v := range spec.Noconform {
			d.errappend(ErrorAndSolve(FatalError, k, v))
		}
	}
	if !spec.Conform {
		return d.errors
	}
	//如果是dockerfile 解析dockerfile文件
	if lang == code.Dockerfile {
		if ok := d.parseDockerfileInfo(path.Join(buildPath, "Dockerfile")); !ok {
			return d.errors
		}
	}
	runtimeInfo, err := code.CheckRuntime(buildPath, lang)
	if err != nil && err == code.ErrRuntimeNotSupport {
		d.errappend(ErrorAndSolve(FatalError, "代码选择的运行时版本不支持", "请参考文档查看平台各语言支持的Runtime版本"))
		return d.errors
	}
	for k, v := range runtimeInfo {
		d.envs["BUILD_"+k] = &types.Env{
			Name:  "BUILD_" + k,
			Value: v,
		}
	}
	d.memory = getRecommendedMemory(lang)
	var ProcfileLine string
	d.Procfile, ProcfileLine = code.CheckProcfile(buildPath, lang)
	if ProcfileLine != "" {
		d.envs["BUILD_PROCFILE"] = &types.Env{
			Name:  "BUILD_PROCFILE",
			Value: ProcfileLine,
		}
	}

	// multi services
	m := multi.NewMultiServiceI(lang.String())
	if m != nil {
		logrus.Infof("Lang: %s; start listing multi modules", lang.String())
		services, err := m.ListModules(buildInfo.GetCodeBuildAbsPath())
		if err != nil {
			d.logger.Error("解析多模块项目失败", map[string]string{"step": "parse"})
			d.errappend(ErrorAndSolve(FatalError, fmt.Sprintf("error listing modules: %v", err), "check source code for multi-modules"))
			return d.errors
		}
		if services != nil && len(services) > 1 {
			d.isMulti = true
			d.services = services
		}

		if rbdfileConfig != nil && rbdfileConfig.Services != nil && len(rbdfileConfig.Services) > 0 {
			mm := make(map[string]*types.Service)
			for i := range services {
				mm[services[i].Name] = services[i]
			}
			for _, svc := range rbdfileConfig.Services {
				if item := mm[svc.Name]; item != nil {
					for k, v := range svc.Envs {
						if item.Envs == nil {
							item.Envs = make(map[string]*types.Env, len(rbdfileConfig.Envs))
						}
						item.Envs[k] = &types.Env{Name: k, Value: v}
					}
					for i := range svc.Ports {
						if item.Ports == nil {
							item.Ports = make(map[int]*types.Port, len(rbdfileConfig.Ports))
						}
						item.Ports[i] = &types.Port{
							ContainerPort: svc.Ports[i].Port, Protocol: svc.Ports[i].Protocol,
						}
					}
					for k, v := range rbdfileConfig.Envs {
						if item.Envs == nil {
							item.Envs = make(map[string]*types.Env, len(rbdfileConfig.Envs))
						}
						if item.Envs[k] == nil {
							item.Envs[k] = &types.Env{Name: k, Value: v}
						}
					}
					for _, port := range rbdfileConfig.Ports {
						if item.Ports == nil {
							item.Ports = make(map[int]*types.Port, len(rbdfileConfig.Ports))
						}
						if item.Ports[port.Port] == nil {
							item.Ports[port.Port] = &types.Port{
								ContainerPort: port.Port,
								Protocol:      port.Protocol,
							}
						}
					}
				}
			}
		}

		if rbdfileConfig != nil && d.isMulti {
			rbdfileConfig.Envs = nil
			rbdfileConfig.Ports = nil
		}
	}

	if rbdfileConfig != nil {
		//handle profile env
		for k, v := range rbdfileConfig.Envs {
			d.envs[k] = &types.Env{Name: k, Value: v}
		}
		//handle profile port
		for _, port := range rbdfileConfig.Ports {
			if port.Port == 0 {
				continue
			}
			if port.Protocol == "" {
				port.Protocol = GetPortProtocol(port.Port)
			}
			d.ports[port.Port] = &types.Port{ContainerPort: port.Port, Protocol: port.Protocol}
		}
		if rbdfileConfig.Cmd != "" {
			d.args = strings.Split(rbdfileConfig.Cmd, " ")
		}
	}
	return d.errors
}

//ReadRbdConfigAndLang read rainbondfile  and lang
func ReadRbdConfigAndLang(buildInfo *sources.RepostoryBuildInfo) (*code.RainbondFileConfig, code.Lang, error) {
	rbdfileConfig, err := code.ReadRainbondFile(buildInfo.GetCodeBuildAbsPath())
	if err != nil {
		return nil, code.NO, err
	}
	var lang code.Lang
	if rbdfileConfig != nil && rbdfileConfig.Language != "" {
		lang = code.Lang(rbdfileConfig.Language)
	} else {
		lang, err = code.GetLangType(buildInfo.GetCodeBuildAbsPath())
		if err != nil {
			return rbdfileConfig, code.NO, err
		}
	}
	return rbdfileConfig, lang, nil
}

func getRecommendedMemory(lang code.Lang) int {
	//java recommended 1024
	if lang == code.JavaJar || lang == code.JavaMaven || lang == code.JaveWar || lang == code.Gradle {
		return 1024
	}
	if lang == code.Python {
		return 512
	}
	if lang == code.Nodejs {
		return 512
	}
	if lang == code.PHP {
		return 512
	}
	return 512
}

func (d *SourceCodeParse) errappend(pe ParseError) {
	d.errors = append(d.errors, pe)
}

//GetBranchs 获取分支列表
func (d *SourceCodeParse) GetBranchs() []string {
	return d.branchs
}

//GetPorts 获取端口列表
func (d *SourceCodeParse) GetPorts() (ports []types.Port) {
	for _, cv := range d.ports {
		ports = append(ports, *cv)
	}
	return ports
}

//GetVolumes 获取存储列表
func (d *SourceCodeParse) GetVolumes() (volumes []types.Volume) {
	for _, cv := range d.volumes {
		volumes = append(volumes, *cv)
	}
	return
}

//GetValid 获取源是否合法
func (d *SourceCodeParse) GetValid() bool {
	return false
}

//GetEnvs 环境变量
func (d *SourceCodeParse) GetEnvs() (envs []types.Env) {
	for _, cv := range d.envs {
		envs = append(envs, *cv)
	}
	return
}

//GetImage 获取镜像
func (d *SourceCodeParse) GetImage() Image {
	return d.image
}

//GetArgs 启动参数
func (d *SourceCodeParse) GetArgs() []string {
	return d.args
}

//GetMemory 获取内存
func (d *SourceCodeParse) GetMemory() int {
	return d.memory
}

//GetLang 获取识别语言
func (d *SourceCodeParse) GetLang() code.Lang {
	return d.Lang
}

//GetServiceInfo 获取service info
func (d *SourceCodeParse) GetServiceInfo() []ServiceInfo {
	serviceInfo := ServiceInfo{
<<<<<<< HEAD
		Ports:       d.GetPorts(),
		Envs:        d.GetEnvs(),
		Volumes:     d.GetVolumes(),
		Image:       d.GetImage(),
		Args:        d.GetArgs(),
		Branchs:     d.GetBranchs(),
		Memory:      d.memory,
		Lang:        d.GetLang(),
		ServiceType: model.ServiceTypeStatelessMultiple.String(),
=======
		Ports:             d.GetPorts(),
		Envs:              d.GetEnvs(),
		Volumes:           d.GetVolumes(),
		Image:             d.GetImage(),
		Args:              d.GetArgs(),
		Branchs:           d.GetBranchs(),
		Memory:            d.memory,
		Lang:              d.GetLang(),
		ServiceDeployType: util.StatelessServiceType,
		OS:                runtime.GOOS,
>>>>>>> 862c0ed5
	}
	var res []ServiceInfo
	if d.isMulti && d.services != nil && len(d.services) > 0 {
		for idx := range d.services {
			svc := d.services[idx]
			info := serviceInfo
			info.ID = util.NewUUID()
			info.Name = svc.Name
			info.Cname = svc.Cname
			info.Packaging = svc.Packaging
			for i := range svc.Envs {
				info.Envs = append(info.Envs, *svc.Envs[i])
			}
			for i := range svc.Ports {
				info.Ports = append(info.Ports, *svc.Ports[i])
			}
			res = append(res, info)
		}
	} else {
		serviceInfo.Envs = d.GetEnvs()
		serviceInfo.Ports = d.GetPorts()
		res = []ServiceInfo{serviceInfo}
	}

	return res
}

func (d *SourceCodeParse) parseDockerfileInfo(dockerfile string) bool {
	commands, err := sources.ParseFile(dockerfile)
	if err != nil {
		d.errappend(ErrorAndSolve(FatalError, err.Error(), "请确认Dockerfile格式是否符合规范"))
		return false
	}

	for _, cm := range commands {
		switch cm.Cmd {
		case "arg":
			length := len(cm.Value)
			for i := 0; i < length; i++ {
				if kv := strings.Split(cm.Value[i], "="); len(kv) > 1 {
					key := "BUILD_ARG_" + kv[0]
					d.envs[key] = &types.Env{Name: key, Value: kv[1]}
				} else {
					if i+1 >= length {
						logrus.Error("Parse ARG format error at ", cm.Value[i])
						continue
					}
					key := "BUILD_ARG_" + cm.Value[i]
					d.envs[key] = &types.Env{Name: key, Value: cm.Value[i+1]}
					i++
				}
			}
		case "env":
			length := len(cm.Value)
			for i := 0; i < len(cm.Value); i++ {
				if kv := strings.Split(cm.Value[i], "="); len(kv) > 1 {
					d.envs[kv[0]] = &types.Env{Name: kv[0], Value: kv[1]}
				} else {
					if i+1 >= length {
						logrus.Error("Parse ENV format error at ", cm.Value[1])
						continue
					}
					d.envs[cm.Value[i]] = &types.Env{Name: cm.Value[i], Value: cm.Value[i+1]}
					i++
				}
			}
		case "expose":
			for _, v := range cm.Value {
				port, _ := strconv.Atoi(v)
				if port != 0 {
					d.ports[port] = &types.Port{ContainerPort: port, Protocol: GetPortProtocol(port)}
				}
			}
		case "volume":
			for _, v := range cm.Value {
				d.volumes[v] = &types.Volume{VolumePath: v, VolumeType: model.ShareFileVolumeType.String()}
			}
		}
	}
	// dockerfile empty args
	d.args = []string{}
	return true
}<|MERGE_RESOLUTION|>--- conflicted
+++ resolved
@@ -478,7 +478,6 @@
 //GetServiceInfo 获取service info
 func (d *SourceCodeParse) GetServiceInfo() []ServiceInfo {
 	serviceInfo := ServiceInfo{
-<<<<<<< HEAD
 		Ports:       d.GetPorts(),
 		Envs:        d.GetEnvs(),
 		Volumes:     d.GetVolumes(),
@@ -488,18 +487,7 @@
 		Memory:      d.memory,
 		Lang:        d.GetLang(),
 		ServiceType: model.ServiceTypeStatelessMultiple.String(),
-=======
-		Ports:             d.GetPorts(),
-		Envs:              d.GetEnvs(),
-		Volumes:           d.GetVolumes(),
-		Image:             d.GetImage(),
-		Args:              d.GetArgs(),
-		Branchs:           d.GetBranchs(),
-		Memory:            d.memory,
-		Lang:              d.GetLang(),
-		ServiceDeployType: util.StatelessServiceType,
-		OS:                runtime.GOOS,
->>>>>>> 862c0ed5
+		OS:          runtime.GOOS,
 	}
 	var res []ServiceInfo
 	if d.isMulti && d.services != nil && len(d.services) > 0 {
