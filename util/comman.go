// Copyright (C) 2014-2018 Goodrain Co., Ltd.
// RAINBOND, Application Management Platform

// This program is free software: you can redistribute it and/or modify
// it under the terms of the GNU General Public License as published by
// the Free Software Foundation, either version 3 of the License, or
// (at your option) any later version. For any non-GPL usage of Rainbond,
// one or multiple Commercial Licenses authorized by Goodrain Co., Ltd.
// must be obtained first.

// This program is distributed in the hope that it will be useful,
// but WITHOUT ANY WARRANTY; without even the implied warranty of
// MERCHANTABILITY or FITNESS FOR A PARTICULAR PURPOSE. See the
// GNU General Public License for more details.

// You should have received a copy of the GNU General Public License
// along with this program. If not, see <http://www.gnu.org/licenses/>.

package util

import (
	"archive/zip"
	"crypto/md5"
	"fmt"
	"io"
	"io/ioutil"
	"net"
	"os"
	"os/exec"
	"path"
	"path/filepath"
	"reflect"
	"strconv"
	"strings"
	"sync"
	"time"

	"github.com/Sirupsen/logrus"
)

//CheckAndCreateDir check and create dir
func CheckAndCreateDir(path string) error {
	if subPathExists, err := FileExists(path); err != nil {
		return fmt.Errorf("Could not determine if subPath %s exists; will not attempt to change its permissions", path)
	} else if !subPathExists {
		// Create the sub path now because if it's auto-created later when referenced, it may have an
		// incorrect ownership and mode. For example, the sub path directory must have at least g+rwx
		// when the pod specifies an fsGroup, and if the directory is not created here, Docker will
		// later auto-create it with the incorrect mode 0750
		if err := os.MkdirAll(path, 0755); err != nil {
			return fmt.Errorf("failed to mkdir:%s", path)
		}

		if err := os.Chmod(path, 0755); err != nil {
			return err
		}
	}
	return nil
}

//DirIsEmpty 验证目录是否为空
func DirIsEmpty(dir string) bool {
	infos, err := ioutil.ReadDir(dir)
	if len(infos) == 0 || err != nil {
		return true
	}
	return false
}

//OpenOrCreateFile open or create file
func OpenOrCreateFile(filename string) (*os.File, error) {
	return os.OpenFile(filename, os.O_RDWR|os.O_CREATE, 0777)
}

//FileExists check file exist
func FileExists(filename string) (bool, error) {
	if _, err := os.Stat(filename); os.IsNotExist(err) {
		return false, nil
	} else if err != nil {
		return false, err
	}
	return true, nil
}

//SearchFileBody 搜索文件中是否含有指定字符串
func SearchFileBody(filename, searchStr string) bool {
	body, _ := ioutil.ReadFile(filename)
	return strings.Contains(string(body), searchStr)
}

//IsHaveFile 指定目录是否含有文件
//.开头文件除外
func IsHaveFile(path string) bool {
	files, _ := ioutil.ReadDir(path)
	for _, file := range files {
		if !strings.HasPrefix(file.Name(), ".") {
			return true
		}
	}
	return false
}

//SearchFile 搜索指定目录是否有指定文件，指定搜索目录层数，-1为全目录搜索
func SearchFile(pathDir, name string, level int) bool {
	if level == 0 {
		return false
	}
	files, _ := ioutil.ReadDir(pathDir)
	var dirs []os.FileInfo
	for _, file := range files {
		if file.IsDir() {
			dirs = append(dirs, file)
			continue
		}
		if file.Name() == name {
			return true
		}
	}
	if level == 1 {
		return false
	}
	for _, dir := range dirs {
		ok := SearchFile(path.Join(pathDir, dir.Name()), name, level-1)
		if ok {
			return ok
		}
	}
	return false
}

//FileExistsWithSuffix 指定目录是否含有指定后缀的文件
func FileExistsWithSuffix(pathDir, suffix string) bool {
	files, _ := ioutil.ReadDir(pathDir)
	for _, file := range files {
		if strings.HasSuffix(file.Name(), suffix) {
			return true
		}
	}
	return false
}

//CmdRunWithTimeout exec cmd with timeout
func CmdRunWithTimeout(cmd *exec.Cmd, timeout time.Duration) (bool, error) {
	done := make(chan error)
	if cmd.Process != nil { //还原执行状态
		cmd.Process = nil
		cmd.ProcessState = nil
	}
	if err := cmd.Start(); err != nil {
		return false, err
	}
	go func() {
		done <- cmd.Wait()
	}()
	var err error
	select {
	case <-time.After(timeout):
		// timeout
		if err = cmd.Process.Kill(); err != nil {
			logrus.Errorf("failed to kill: %s, error: %s", cmd.Path, err.Error())
		}
		go func() {
			<-done // allow goroutine to exit
		}()
		logrus.Info("process:%s killed", cmd.Path)
		return true, err
	case err = <-done:
		return false, err
	}
}

//ReadHostID 读取当前机器ID
//ID是节点的唯一标识，acp_node将把ID与机器信息的绑定关系维护于etcd中
func ReadHostID(filePath string) (string, error) {
	if filePath == "" {
		filePath = "/opt/rainbond/etc/node/node_host_uuid.conf"
	}
	_, err := os.Stat(filePath)
	if err != nil {
		if strings.HasSuffix(err.Error(), "no such file or directory") {
			uid, err := CreateHostID()
			if err != nil {
				return "", err
			}
			err = ioutil.WriteFile(filePath, []byte("host_uuid="+uid), 0777)
			if err != nil {
				logrus.Error("Write host_uuid file error.", err.Error())
			}
			return uid, nil
		}
		return "", err
	}
	body, err := ioutil.ReadFile(filePath)
	if err != nil {
		return "", err
	}
	info := strings.Split(strings.TrimSpace(string(body)), "=")
	if len(info) == 2 {
		return info[1], nil
	}
	return "", fmt.Errorf("Invalid host uuid from file")
}

//CreateHostID create host id by mac addr
func CreateHostID() (string, error) {
	macAddrs := getMacAddrs()
	if macAddrs == nil || len(macAddrs) == 0 {
		return "", fmt.Errorf("read macaddr error when create node id")
	}
	ip, _ := LocalIP()
	hash := md5.New()
	hash.Write([]byte(macAddrs[0] + ip.String()))
	uid := fmt.Sprintf("%x", hash.Sum(nil))
	if len(uid) >= 32 {
		return uid[:32], nil
	}
	for i := len(uid); i < 32; i++ {
		uid = uid + "0"
	}
	return uid, nil
}

func getMacAddrs() (macAddrs []string) {
	netInterfaces, err := net.Interfaces()
	if err != nil {
		fmt.Printf("fail to get net interfaces: %v", err)
		return macAddrs
	}

	for _, netInterface := range netInterfaces {
		macAddr := netInterface.HardwareAddr.String()
		if len(macAddr) == 0 {
			continue
		}
		macAddrs = append(macAddrs, macAddr)
	}
	return macAddrs
}

//LocalIP 获取本机 ip
// 获取第一个非 loopback ip
func LocalIP() (net.IP, error) {
	tables, err := net.Interfaces()
	if err != nil {
		return nil, err
	}
	for _, t := range tables {
		addrs, err := t.Addrs()
		if err != nil {
			return nil, err
		}
		for _, a := range addrs {
			ipnet, ok := a.(*net.IPNet)
			if !ok || ipnet.IP.IsLoopback() {
				continue
			}
			if v4 := ipnet.IP.To4(); v4 != nil {
				return v4, nil
			}
		}
	}
	return nil, fmt.Errorf("cannot find local IP address")
}

//GetIDFromKey 从 etcd 的 key 中取 id
func GetIDFromKey(key string) string {
	index := strings.LastIndex(key, "/")
	if index < 0 {
		return ""
	}
	if strings.Contains(key, "-") { //build in任务，为了给不同node做一个区分
		return strings.Split(key[index+1:], "-")[0]
	}

	return key[index+1:]
}

//Deweight 去除数组重复
func Deweight(data *[]string) {
	var result []string
	if len(*data) < 1024 {
		// 切片长度小于1024的时候，循环来过滤
		for i := range *data {
			flag := true
			for j := range result {
				if result[j] == (*data)[i] {
					flag = false // 存在重复元素，标识为false
					break
				}
			}
			if flag && (*data)[i] != "" { // 标识为false，不添加进结果
				result = append(result, (*data)[i])
			}
		}
	} else {
		// 大于的时候，通过map来过滤
		var tmp = make(map[string]byte)
		for _, d := range *data {
			l := len(tmp)
			tmp[d] = 0
			if len(tmp) != l && d != "" { // 加入map后，map长度变化，则元素不重复
				result = append(result, d)
			}
		}
	}
	*data = result
}

//GetDirSizeByCmd get dir sizes by du command
//return kb
func GetDirSizeByCmd(path string) float64 {
	out, err := CmdExec(fmt.Sprintf("du -sk %s", path))
	if err != nil {
		fmt.Println(err)
		return 0
	}
	info := strings.Split(out, "	")
	fmt.Println(info)
	if len(info) < 2 {
		return 0
	}
	i, _ := strconv.Atoi(info[0])
	return float64(i)
}

//GetFileSize get file size
func GetFileSize(path string) int64 {
	if fileInfo, err := os.Stat(path); err == nil {
		return fileInfo.Size()
	}
	return 0
}

//GetDirSize kb为单位
func GetDirSize(path string) float64 {
	if ok, err := FileExists(path); err != nil || !ok {
		return 0
	}

	fileSizes := make(chan int64)
	concurrent := make(chan int, 10)
	var wg sync.WaitGroup

	wg.Add(1)
	go walkDir(path, &wg, fileSizes, concurrent)

	go func() {
		wg.Wait() //等待goroutine结束
		close(fileSizes)
	}()
	var nfiles, nbytes int64
loop:
	for {
		select {
		case size, ok := <-fileSizes:
			if !ok {
				break loop
			}
			nfiles++
			nbytes += size
		}
	}
	return float64(nbytes / 1024)
}

//获取目录dir下的文件大小
func walkDir(dir string, wg *sync.WaitGroup, fileSizes chan<- int64, concurrent chan int) {
	defer wg.Done()
	concurrent <- 1
	defer func() {
		<-concurrent
	}()
	for _, entry := range listDirNonSymlink(dir) {
		if entry.IsDir() { //目录
			wg.Add(1)
			subDir := filepath.Join(dir, entry.Name())
			go walkDir(subDir, wg, fileSizes, concurrent)
		} else {
			fileSizes <- entry.Size()
		}
	}
}

//sema is a counting semaphore for limiting concurrency in listDir
var sema = make(chan struct{}, 20)

<<<<<<< HEAD
// 列出指定目录下的所有条目
=======
//读取目录dir下的文件信息
>>>>>>> c2a3676f
func listDir(dir string) []os.FileInfo {
	sema <- struct{}{}
	defer func() { <-sema }()
	entries, err := ioutil.ReadDir(dir)
	if err != nil {
		logrus.Errorf("get file sizt: %v\n", err)
		return nil
	}
	return entries
}

// 列出指定目录下的非软链类型的所有条目
func listDirNonSymlink(dir string) []os.FileInfo {
	sema <- struct{}{}
	defer func() { <-sema }()
	entries, err := ioutil.ReadDir(dir)
	if err != nil {
		logrus.Errorf("get file sizt: %v\n", err)
		return nil
	}

	var result []os.FileInfo
	for i := range entries {
		if entries[i].Mode()&os.ModeSymlink == 0 {
			result = append(result, entries[i])
		}
	}
	return result
}

//RemoveSpaces 去除空格项
func RemoveSpaces(sources []string) (re []string) {
	for _, s := range sources {
		if s != " " && s != "" {
			re = append(re, s)
		}
	}
	return
}

//CmdExec CmdExec
func CmdExec(args string) (string, error) {
	out, err := exec.Command("bash", "-c", args).Output()
	if err != nil {
		return "", err
	}
	return string(out), nil
}

//Zip zip compressing source dir to target file
func Zip(source, target string) error {
	if err := CheckAndCreateDir(filepath.Dir(target)); err != nil {
		return err
	}
	zipfile, err := os.Create(target)
	if err != nil {
		return err
	}
	defer zipfile.Close()

	archive := zip.NewWriter(zipfile)
	defer archive.Close()

	info, err := os.Stat(source)
	if err != nil {
		return nil
	}

	var baseDir string
	if info.IsDir() {
		baseDir = filepath.Base(source)
	}

	filepath.Walk(source, func(path string, info os.FileInfo, err error) error {
		if err != nil {
			return err
		}
		header, err := zip.FileInfoHeader(info)
		if err != nil {
			return err
		}
		if baseDir != "" {
			header.Name = filepath.Join(baseDir, strings.TrimPrefix(path, source))
		}
		if info.IsDir() {
			header.Name += "/"
		} else {
			header.Method = zip.Deflate
		}
		//set file uid and
		elem := reflect.ValueOf(info.Sys()).Elem()
		uid := elem.FieldByName("Uid").Uint()
		gid := elem.FieldByName("Gid").Uint()
		header.Comment = fmt.Sprintf("%d/%d", uid, gid)
		writer, err := archive.CreateHeader(header)
		if err != nil {
			return err
		}

		if info.IsDir() {
			return nil
		}

		file, err := os.Open(path)
		if err != nil {
			return err
		}
		defer file.Close()
		_, err = io.Copy(writer, file)
		return err
	})

	return err
}

//Unzip archive file to target dir
func Unzip(archive, target string) error {
	reader, err := zip.OpenReader(archive)
	if err != nil {
		return err
	}

	if err := os.MkdirAll(target, 0755); err != nil {
		return err
	}

	for _, file := range reader.File {
		run := func() error {
			path := filepath.Join(target, file.Name)
			if file.FileInfo().IsDir() {
				os.MkdirAll(path, file.Mode())
				if file.Comment != "" && strings.Contains(file.Comment, "/") {
					guid := strings.Split(file.Comment, "/")
					if len(guid) == 2 {
						uid, _ := strconv.Atoi(guid[0])
						gid, _ := strconv.Atoi(guid[1])
						if err := os.Chown(path, uid, gid); err != nil {
							return err
						}
					}
				}
				return nil
			}

			fileReader, err := file.Open()
			if err != nil {
				return err
			}
			defer fileReader.Close()

			targetFile, err := os.OpenFile(path, os.O_WRONLY|os.O_CREATE|os.O_TRUNC, file.Mode())
			if err != nil {
				return err
			}
			defer targetFile.Close()

			if _, err := io.Copy(targetFile, fileReader); err != nil {
				return err
			}
			if file.Comment != "" && strings.Contains(file.Comment, "/") {
				guid := strings.Split(file.Comment, "/")
				if len(guid) == 2 {
					uid, _ := strconv.Atoi(guid[0])
					gid, _ := strconv.Atoi(guid[1])
					if err := os.Chown(path, uid, gid); err != nil {
						return err
					}
				}
			}
			return nil
		}
		if err := run(); err != nil {
			return err
		}
	}

	return nil
}

//GetParentDirectory GetParentDirectory
func GetParentDirectory(dirctory string) string {
	return substr(dirctory, 0, strings.LastIndex(dirctory, "/"))
}

func substr(s string, pos, length int) string {
	runes := []rune(s)
	l := pos + length
	if l > len(runes) {
		l = len(runes)
	}
	return string(runes[pos:l])
}

//Rename move file
func Rename(old, new string) error {
	_, err := os.Stat(GetParentDirectory(new))
	if err != nil {
		if err == os.ErrNotExist || strings.Contains(err.Error(), "no such file or directory") {
			if err := os.MkdirAll(GetParentDirectory(new), 0755); err != nil {
				return err
			}
		} else {
			return err
		}
	}
	return os.Rename(old, new)
}

//MergeDir MergeDir
//if Subdirectories already exist, Don't replace
func MergeDir(fromdir, todir string) error {
	files, err := ioutil.ReadDir(fromdir)
	if err != nil {
		return err
	}
	for _, f := range files {
		if err := os.Rename(path.Join(fromdir, f.Name()), path.Join(todir, f.Name())); err != nil {
			if !strings.Contains(err.Error(), "file exists") {
				return err
			}
		}
	}
	return nil
}

//CreateVersionByTime create version number
func CreateVersionByTime() string {
	now := time.Now()
	re := fmt.Sprintf("%d%d%d%d%d%d%d", now.Year(), now.Month(), now.Day(), now.Hour(), now.Minute(), now.Second(), now.Nanosecond())
	return re
}

// GetDirList get all lower level dir
func GetDirList(dirpath string, level int) ([]string, error) {
	var dirlist []string
	list, err := ioutil.ReadDir(dirpath)
	if err != nil {
		return nil, err
	}
	for _, f := range list {
		if f.IsDir() {
			if level <= 1 {
				dirlist = append(dirlist, filepath.Join(dirpath, f.Name()))
			} else {
				list, err := GetDirList(filepath.Join(dirpath, f.Name()), level-1)
				if err != nil {
					return nil, err
				}
				dirlist = append(dirlist, list...)
			}
		}
	}
	return dirlist, nil
}

func GetFileList(dirpath string, level int) ([]string, error) {
	var dirlist []string
	list, err := ioutil.ReadDir(dirpath)
	if err != nil {
		return nil, err
	}
	for _, f := range list {
		if !f.IsDir() && level <= 1 {
			dirlist = append(dirlist, filepath.Join(dirpath, f.Name()))
		} else if level > 1 && f.IsDir() {
			list, err := GetFileList(filepath.Join(dirpath, f.Name()), level-1)
			if err != nil {
				return nil, err
			}
			dirlist = append(dirlist, list...)
		}
	}
	return dirlist, nil
}

// GetDirNameList get all lower level dir
func GetDirNameList(dirpath string, level int) ([]string, error) {
	var dirlist []string
	list, err := ioutil.ReadDir(dirpath)
	if err != nil {
		return nil, err
	}
	for _, f := range list {
		if f.IsDir() {
			if level <= 1 {
				dirlist = append(dirlist, f.Name())
			} else {
				list, err := GetDirList(filepath.Join(dirpath, f.Name()), level-1)
				if err != nil {
					return nil, err
				}
				dirlist = append(dirlist, list...)
			}
		}
	}
	return dirlist, nil
}<|MERGE_RESOLUTION|>--- conflicted
+++ resolved
@@ -384,11 +384,7 @@
 //sema is a counting semaphore for limiting concurrency in listDir
 var sema = make(chan struct{}, 20)
 
-<<<<<<< HEAD
-// 列出指定目录下的所有条目
-=======
 //读取目录dir下的文件信息
->>>>>>> c2a3676f
 func listDir(dir string) []os.FileInfo {
 	sema <- struct{}{}
 	defer func() { <-sema }()
