// RAINBOND, Application Management Platform
// Copyright (C) 2014-2017 Goodrain Co., Ltd.

// This program is free software: you can redistribute it and/or modify
// it under the terms of the GNU General Public License as published by
// the Free Software Foundation, either version 3 of the License, or
// (at your option) any later version. For any non-GPL usage of Rainbond,
// one or multiple Commercial Licenses authorized by Goodrain Co., Ltd.
// must be obtained first.

// This program is distributed in the hope that it will be useful,
// but WITHOUT ANY WARRANTY; without even the implied warranty of
// MERCHANTABILITY or FITNESS FOR A PARTICULAR PURPOSE. See the
// GNU General Public License for more details.

// You should have received a copy of the GNU General Public License
// along with this program. If not, see <http://www.gnu.org/licenses/>.

package store

import (
	"strings"
	"sync"
	"time"

	cdb "github.com/goodrain/rainbond/pkg/db"
	"github.com/goodrain/rainbond/pkg/db/model"
	"github.com/goodrain/rainbond/pkg/eventlog/conf"
	"github.com/goodrain/rainbond/pkg/eventlog/db"
	"github.com/goodrain/rainbond/pkg/eventlog/exit/webhook"
	"github.com/goodrain/rainbond/pkg/eventlog/util"
	"golang.org/x/net/context"

	"fmt"

	"github.com/Sirupsen/logrus"
	"github.com/prometheus/client_golang/prometheus"
)

type handleMessageStore struct {
	barrels                map[string]*EventBarrel
	lock                   sync.RWMutex
	garbageLock            sync.Mutex
	conf                   conf.EventStoreConf
	log                    *logrus.Entry
	garbageMessage         []*db.EventLogMessage
	garbageGC              chan int
	ctx                    context.Context
	barrelEvent            chan []string
	dbPlugin               db.Manager
	cancel                 func()
	handleEventCoreSize    int
	stopGarbage            chan struct{}
	pool                   *sync.Pool
	manager                *storeManager
	size                   int64
	allLogCount, allBarrel float64
}

func (h *handleMessageStore) Run() {
	go h.handleBarrelEvent()
	go h.Gc()
}
func (h *handleMessageStore) Scrape(ch chan<- prometheus.Metric, namespace, exporter, from string) error {
	chanDesc := prometheus.NewDesc(
		prometheus.BuildFQName(namespace, exporter, "event_store_cache_barrel_count"),
		"cache event barrel count.",
		[]string{"from"}, nil,
	)
	ch <- prometheus.MustNewConstMetric(chanDesc, prometheus.GaugeValue, float64(len(h.barrels)), from)
	logDesc := prometheus.NewDesc(
		prometheus.BuildFQName(namespace, exporter, "event_store_log_count"),
		"the handle event log count size.",
		[]string{"from"}, nil,
	)
	ch <- prometheus.MustNewConstMetric(logDesc, prometheus.GaugeValue, h.allLogCount, from)
	barrelDesc := prometheus.NewDesc(
		prometheus.BuildFQName(namespace, exporter, "event_store_barrel_count"),
		"all event barrel count.",
		[]string{"from"}, nil,
	)
	ch <- prometheus.MustNewConstMetric(barrelDesc, prometheus.GaugeValue, h.allBarrel, from)
	return nil
}

func (h *handleMessageStore) GetMonitorData() *db.MonitorData {
	da := &db.MonitorData{
		LogSizePeerM: h.size,
		ServiceSize:  len(h.barrels),
	}
	return da
}

func (h *handleMessageStore) SubChan(eventID, subID string) chan *db.EventLogMessage {
	return nil
}
func (h *handleMessageStore) RealseSubChan(eventID, subID string) {}

//GC 操作进行时 消息接收会停止
//TODD 怎么加快gc?
//使用对象池
func (h *handleMessageStore) Gc() {
	h.log.Debug("Handle message store gc core start.")
	tiker := time.NewTicker(time.Second * 30)
	for {
		select {
		case <-tiker.C:
			h.size = 0
			h.gcRun()
		case <-h.ctx.Done():
			tiker.Stop()
			h.log.Debug("Handle message store gc core stop.")
			return
		}
	}
}
func (h *handleMessageStore) gcRun() {
	//h.log.Debugf("runGC %d", time.Now().UnixNano())
	h.lock.Lock()
	defer h.lock.Unlock()
	t := time.Now()
	if len(h.barrels) == 0 {
		return
	}
	var gcEvent []string
	for k, v := range h.barrels {
		if v.updateTime.Add(time.Second * 30).Before(time.Now()) { // barrel 超时未收到消息
			h.saveBeforeGc(v)
			gcEvent = append(gcEvent, k)
		}
	}
	if gcEvent != nil && len(gcEvent) > 0 {
		for _, id := range gcEvent {
			barrel := h.barrels[id]
			barrel.empty()
			h.pool.Put(barrel) //放回对象池
			delete(h.barrels, id)
		}
	}
	useTime := time.Now().UnixNano() - t.UnixNano()
	h.log.Debugf("Handle message store complete gc in %d ns", useTime)
}

func (h *handleMessageStore) stop() {
	h.cancel()
	h.lock.Lock()
	defer h.lock.Unlock()
	h.log.Debug("start persistence message before handle Message Store stop.")
	for _, v := range h.barrels {
		h.saveBeforeGc(v)
	}
	close(h.stopGarbage)
	h.log.Debug("handle Message Store stop.")
}

// gc删除前持久化数据
func (h *handleMessageStore) saveBeforeGc(v *EventBarrel) {
	v.persistencelock.Lock()
	v.gcPersistence()
	if len(v.persistenceBarrel) > 0 {
		if err := h.dbPlugin.SaveMessage(v.persistenceBarrel); err != nil {
			h.log.Error("persistence barrel message error.", err.Error())
			h.InsertGarbageMessage(v.persistenceBarrel...)
		}
	}
	v.persistenceBarrel = nil
	v.persistencelock.Unlock()
	h.log.Debugf("Handle message store complete gc barrel(%s)", v.eventID)
}
func (h *handleMessageStore) insertMessage(message *db.EventLogMessage) bool {
	h.lock.RLock()
	defer h.lock.RUnlock()
	if barrel, ok := h.barrels[message.EventID]; ok {
		err := barrel.insert(message)
		if err != nil {
			h.log.Warn("insert message to barrel error.", err.Error())
			h.InsertGarbageMessage(message)
		}
		return true
	}
	return false
}
func (h *handleMessageStore) InsertMessage(message *db.EventLogMessage) {
	if message == nil || message.EventID == "" {
		return
	}
	h.size++
	h.allLogCount++
	eventID := message.EventID
	if h.insertMessage(message) {
		return
	}
	h.lock.Lock()
	defer h.lock.Unlock()
	barrel := h.pool.Get().(*EventBarrel)
	barrel.eventID = eventID
	err := barrel.insert(message)
	if err != nil {
		h.log.Warn("insert message to barrel error.", err.Error())
		h.InsertGarbageMessage(message)
	}
	h.barrels[eventID] = barrel
	h.allBarrel++
}

func (h *handleMessageStore) InsertGarbageMessage(message ...*db.EventLogMessage) {
	h.garbageLock.Lock()
	defer h.garbageLock.Unlock()
	h.garbageMessage = append(h.garbageMessage, message...)
}

func (h *handleMessageStore) handleGarbageMessage() {
	tike := time.Tick(10 * time.Second)
	switch h.conf.GarbageMessageSaveType {
	default: //file
		for {
			select {
			case <-tike:
				if len(h.garbageMessage) > 0 {
					h.saveGarbageMessage()
				}
			case <-h.garbageGC:
				h.saveGarbageMessage()
			case <-h.stopGarbage:
				h.saveGarbageMessage()
				h.log.Debug("handle message store garbage message handle-core stop.")
				return
			}
		}
	}
}

func (h *handleMessageStore) saveGarbageMessage() {
	h.garbageLock.Lock()
	defer h.garbageLock.Unlock()
	var content string
	for _, m := range h.garbageMessage {
		if m != nil && m.Content != nil {
			content += fmt.Sprintf("(%s-%s) %s: %s\n", m.Step, m.Level, m.Time, m.Message)
		}
	}
	err := util.AppendToFile(h.conf.GarbageMessageFile, content)
	if err != nil {
		//h.log.Error("Save garbage message to file error.context :\n " + content)
		h.log.Error("Save garbage message to file error.context", err.Error())
	} else {
		h.log.Info("Save the garbage message to file.")
	}
	h.garbageMessage = h.garbageMessage[:0]
}

func (h *handleMessageStore) persistence(eventID string) {
	h.lock.RLock()
	defer h.lock.RUnlock()
	if ba, ok := h.barrels[eventID]; ok {
		ba.persistencelock.Lock()
		if ba.needPersistence {
			if err := h.dbPlugin.SaveMessage(ba.persistenceBarrel); err != nil {
				h.log.Error("persistence barrel message error.", err.Error())
				h.InsertGarbageMessage(ba.persistenceBarrel...)
			}
			h.log.Debugf("persistence barrel(%s) %d message  to db.", eventID, len(ba.persistenceBarrel))
			ba.persistenceBarrel = ba.persistenceBarrel[:0]
			ba.needPersistence = false
		}
		ba.persistencelock.Unlock()
	}
}

//TODD
func (h *handleMessageStore) handleBarrelEvent() {
	for {
		select {
		case event := <-h.barrelEvent:
			if len(event) < 1 {
				continue
			}

			h.log.Debug("Handle message store do event.", event)
			if event[0] == "persistence" { //持久化命令
				if len(event) == 2 {
					h.persistence(event[1])
				}
			}
			if event[0] == "callback" { //回调
				if len(event) == 4 {
					eventID := event[1]
					status := event[2]
					message := event[3]
					webhook.GetManager().RunWebhookWithParameter(webhook.UpDateEventStatus, nil,
						map[string]interface{}{"event_id": eventID, "status": status, "message": message})


					event := model.ServiceEvent{}
					event.EventID = eventID
					event.Status = status
					event.Message = message
					logrus.Infof("updating event %s's status: %s",eventID,status)
					cdb.GetManager().ServiceEventDao().UpdateModel(&event)

					//todo  get version_info by event_id ,update final_status,optional delete
				}
			}
			if event[0] == "code-version" { //代码版本
				if len(event) == 3 {
					eventID := event[1]
					codeVersion := strings.TrimSpace(event[2])
					webhook.GetManager().RunWebhookWithParameter(webhook.UpdateEventCodeVersion, nil,
						map[string]interface{}{"event_id": eventID, "code_version": codeVersion})

					event := model.ServiceEvent{}
					event.EventID = eventID
					event.CodeVersion = codeVersion
					cdb.GetManager().ServiceEventDao().UpdateModel(&event)
<<<<<<< HEAD
					version,_:=cdb.GetManager().VersionInfoDao().GetVersionByEventID(eventID)
					//infos:=strings.Split(codeVersion,":")
=======
					version,err:=cdb.GetManager().VersionInfoDao().GetVersionByEventID(eventID)
					//infos:=strings.Split(codeVersion,":")
					if err!=nil {
						logrus.Errorf("error get version by eventID %s",eventID)
						continue
					}
>>>>>>> 09daef4c
					version.CodeVersion=codeVersion
					//for k,v:=range infos{
					//	i:=strings.Split(v," ")
					//	if k==0 {
					//
					//	}
					//	if k==1 {
					//		version.CodeVersion=i[0]
					//
					//	}
					//	if k==2 {
					//		version.Author=i[0]
					//
					//	}
					//	if k == 3 {
					//		version.CommitMsg=v
					//	}
					//}
					cdb.GetManager().VersionInfoDao().UpdateModel(version)
					h.log.Infof("run web hook update code version .event_id %s code_version %s", eventID, codeVersion)
				}
			}
		case <-h.ctx.Done():
			return
		}
	}
}<|MERGE_RESOLUTION|>--- conflicted
+++ resolved
@@ -290,12 +290,11 @@
 					webhook.GetManager().RunWebhookWithParameter(webhook.UpDateEventStatus, nil,
 						map[string]interface{}{"event_id": eventID, "status": status, "message": message})
 
-
 					event := model.ServiceEvent{}
 					event.EventID = eventID
 					event.Status = status
 					event.Message = message
-					logrus.Infof("updating event %s's status: %s",eventID,status)
+					logrus.Infof("updating event %s's status: %s", eventID, status)
 					cdb.GetManager().ServiceEventDao().UpdateModel(&event)
 
 					//todo  get version_info by event_id ,update final_status,optional delete
@@ -312,18 +311,13 @@
 					event.EventID = eventID
 					event.CodeVersion = codeVersion
 					cdb.GetManager().ServiceEventDao().UpdateModel(&event)
-<<<<<<< HEAD
-					version,_:=cdb.GetManager().VersionInfoDao().GetVersionByEventID(eventID)
+					version, err := cdb.GetManager().VersionInfoDao().GetVersionByEventID(eventID)
 					//infos:=strings.Split(codeVersion,":")
-=======
-					version,err:=cdb.GetManager().VersionInfoDao().GetVersionByEventID(eventID)
-					//infos:=strings.Split(codeVersion,":")
-					if err!=nil {
-						logrus.Errorf("error get version by eventID %s",eventID)
+					if err != nil {
+						logrus.Errorf("error get version by eventID %s", eventID)
 						continue
 					}
->>>>>>> 09daef4c
-					version.CodeVersion=codeVersion
+					version.CodeVersion = codeVersion
 					//for k,v:=range infos{
 					//	i:=strings.Split(v," ")
 					//	if k==0 {
