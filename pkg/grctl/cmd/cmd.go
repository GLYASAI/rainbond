// RAINBOND, Application Management Platform
// Copyright (C) 2014-2017 Goodrain Co., Ltd.

// This program is free software: you can redistribute it and/or modify
// it under the terms of the GNU General Public License as published by
// the Free Software Foundation, either version 3 of the License, or
// (at your option) any later version. For any non-GPL usage of Rainbond,
// one or multiple Commercial Licenses authorized by Goodrain Co., Ltd.
// must be obtained first.

// This program is distributed in the hope that it will be useful,
// but WITHOUT ANY WARRANTY; without even the implied warranty of
// MERCHANTABILITY or FITNESS FOR A PARTICULAR PURPOSE. See the
// GNU General Public License for more details.

// You should have received a copy of the GNU General Public License
// along with this program. If not, see <http://www.gnu.org/licenses/>.

package cmd

import (
	"github.com/Sirupsen/logrus"
	conf "github.com/goodrain/rainbond/cmd/grctl/option"
	"github.com/goodrain/rainbond/pkg/grctl/clients"
	"github.com/urfave/cli"
)

//GetCmds GetCmds
func GetCmds() []cli.Command {
	cmds := []cli.Command{}
	cmds = append(cmds, NewCmdService())

	cmds = append(cmds, NewCmdTenant())
	cmds = append(cmds, NewCmdNode())
	cmds = append(cmds, NewCmdNodeRes())
	cmds = append(cmds, NewCmdExec())
	cmds = append(cmds, NewCmdInit())
	cmds = append(cmds, NewCmdShow())
<<<<<<< HEAD
	cmds = append(cmds, NewCmdTask())
	cmds = append(cmds, NewCmdCheckTask())
	//cmds = append(cmds, NewCmdAddNode())
=======

	//task相关命令
	cmds = append(cmds, NewCmdTasks())
	//数据中心配置相关命令
	cmds = append(cmds, NewCmdConfigs())
>>>>>>> 439ad484

	//cmds = append(cmds, NewCmdComputeGroup())
	cmds = append(cmds, NewCmdInstall())
	//cmds = append(cmds, NewCmdInstallStatus())

	cmds = append(cmds, NewCmdDomain())

	//cmds = append(cmds, NewCmdBaseManageGroup())
	//cmds = append(cmds, NewCmdManageGroup())

	cmds = append(cmds, NewCmdSources())
	cmds = append(cmds, NewCmdCloudAuth())
	//cmds = append(cmds, NewCmdRegionNode())
	//cmds = append(cmds, NewCmdTest())
	//cmds = append(cmds, NewCmdPlugin())
	//todo
	return cmds
}

//Common Common
func Common(c *cli.Context) {
	config, err := conf.LoadConfig(c)
	if err != nil {
		logrus.Warnf("Load config file error.", err.Error())
	}

	if err := clients.InitClient(*config.Kubernets); err != nil {
		logrus.Errorf("error config k8s,details %s", err.Error())
	}
	//clients.SetInfo(config.RegionAPI.URL, config.RegionAPI.Token)
	if err := clients.InitRegionClient(*config.RegionAPI); err != nil {
		logrus.Warnf("error config region")
	}
	if err := clients.InitNodeClient("http://127.0.0.1:6100/v2"); err != nil {
		logrus.Warnf("error config region")
	}

}<|MERGE_RESOLUTION|>--- conflicted
+++ resolved
@@ -36,17 +36,11 @@
 	cmds = append(cmds, NewCmdExec())
 	cmds = append(cmds, NewCmdInit())
 	cmds = append(cmds, NewCmdShow())
-<<<<<<< HEAD
-	cmds = append(cmds, NewCmdTask())
-	cmds = append(cmds, NewCmdCheckTask())
-	//cmds = append(cmds, NewCmdAddNode())
-=======
 
 	//task相关命令
 	cmds = append(cmds, NewCmdTasks())
 	//数据中心配置相关命令
 	cmds = append(cmds, NewCmdConfigs())
->>>>>>> 439ad484
 
 	//cmds = append(cmds, NewCmdComputeGroup())
 	cmds = append(cmds, NewCmdInstall())
