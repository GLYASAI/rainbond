--- conflicted
+++ resolved
@@ -19,71 +19,48 @@
 package cmd
 
 import (
+	"bytes"
+	"encoding/json"
+	"errors"
+	"fmt"
+	"io/ioutil"
+	"os"
+	"strconv"
+	"strings"
+	"time"
+
+	"github.com/Sirupsen/logrus"
+	"github.com/apcera/termtables"
+	"github.com/goodrain/rainbond/pkg/grctl/clients"
+	"github.com/goodrain/rainbond/pkg/node/api/model"
 	"github.com/urfave/cli"
-	"github.com/Sirupsen/logrus"
-	"github.com/goodrain/rainbond/pkg/grctl/clients"
 	metav1 "k8s.io/apimachinery/pkg/apis/meta/v1"
 	"k8s.io/apimachinery/pkg/fields"
-	"github.com/apcera/termtables"
-	"fmt"
-	"github.com/goodrain/rainbond/pkg/node/api/model"
-	"strings"
-	"strconv"
-	"errors"
-	"time"
-	"encoding/json"
-	"bytes"
-	"os"
-	"io/ioutil"
 )
 
 func NewCmdShow() cli.Command {
-	c:=cli.Command{
-		Name:"show",
-		Usage:"显示region安装完成后访问地址",
+	c := cli.Command{
+		Name:  "show",
+		Usage: "显示region安装完成后访问地址",
 		Action: func(c *cli.Context) error {
-			manageHosts:=clients.NodeClient.Nodes().Rule("manage")
-<<<<<<< HEAD
+			manageHosts := clients.NodeClient.Nodes().Rule("manage")
+			ips := getExternalIP("/etc/goodrain/envs/.exip", manageHosts)
 			fmt.Println("Manage your apps with webui：")
-			for _,v:=range manageHosts{
-				url:=v.InternalIP+":7070"
-				fmt.Print(url+"  ")
-			}
-
-			fmt.Println("The webui use websocket to provide more feture：")
-			for _,v:=range manageHosts{
-				url:=v.InternalIP+":6060"
-				fmt.Print(url+"  ")
-			}
-
-			fmt.Println("Your web apps use nginx for reverse proxy:")
-			for _,v:=range manageHosts{
-				url:=v.InternalIP+":80"
-				fmt.Print(url+"  ")
-			}
-			return nil
-		},
-	}
-	return c
-}
-=======
-			ips:=getExternalIP("/etc/goodrain/envs/.exip",manageHosts)
-			fmt.Println("Manage your apps with webui：")
-			for _,v:=range ips{
-				url:=v+":7070"
-				fmt.Print(url+"  ")
+			for _, v := range ips {
+				url := v + ":7070"
+				fmt.Print(url + "  ")
 			}
 			fmt.Println()
 			fmt.Println("The webui use websocket to provide more feture：")
-			for _,v:=range ips{
-				url:=v+":6060"
-				fmt.Print(url+"  ")
+			for _, v := range ips {
+				url := v + ":6060"
+				fmt.Print(url + "  ")
 			}
 			fmt.Println()
 			fmt.Println("Your web apps use nginx for reverse proxy:")
-			for _,v:=range ips{
-				url:=v+":80"
-				fmt.Print(url+"  ")
+			for _, v := range ips {
+				url := v + ":80"
+				fmt.Print(url + "  ")
 			}
 			fmt.Println()
 			return nil
@@ -92,7 +69,7 @@
 	return c
 }
 
-func getExternalIP(path string,node []*model.HostNode) []string {
+func getExternalIP(path string, node []*model.HostNode) []string {
 	var result []string
 	if fileExist(path) {
 		externalIP, err := ioutil.ReadFile(path)
@@ -100,10 +77,10 @@
 			return nil
 		}
 		strings.TrimSpace(string(externalIP))
-		result=append(result,strings.TrimSpace(string(externalIP)))
-	}else {
-		for _,v:=range node {
-			result=append(result,v.InternalIP)
+		result = append(result, strings.TrimSpace(string(externalIP)))
+	} else {
+		for _, v := range node {
+			result = append(result, v.InternalIP)
 		}
 	}
 	return result
@@ -118,59 +95,58 @@
 	}
 	return false
 }
-func handleStatus(serviceTable *termtables.Table ,ready bool ,v *model.HostNode)  {
-	if v.Role.HasRule("compute")&&!v.Role.HasRule("manage") {
+func handleStatus(serviceTable *termtables.Table, ready bool, v *model.HostNode) {
+	if v.Role.HasRule("compute") && !v.Role.HasRule("manage") {
 		if ready {
 			//	 true of false
-			serviceTable.AddRow(v.ID,v.InternalIP,v.HostName,v.Role.String(),v.Alived,!v.Unschedulable,ready)
-		}else {
+			serviceTable.AddRow(v.ID, v.InternalIP, v.HostName, v.Role.String(), v.Alived, !v.Unschedulable, ready)
+		} else {
 			//scheduable==false
->>>>>>> d9cdae09
-
-			serviceTable.AddRow(v.ID,v.InternalIP,v.HostName,v.Role.String(),v.Alived,false,ready)
-		}
-	}else if v.Role.HasRule("manage")&&!v.Role.HasRule("compute") {
+
+			serviceTable.AddRow(v.ID, v.InternalIP, v.HostName, v.Role.String(), v.Alived, false, ready)
+		}
+	} else if v.Role.HasRule("manage") && !v.Role.HasRule("compute") {
 		//scheduable="n/a"
-		serviceTable.AddRow(v.ID,v.InternalIP,v.HostName,v.Role.String(),v.Alived,"N/A",ready)
-	}else if v.Role.HasRule("compute") && v.Role.HasRule("manage") {
+		serviceTable.AddRow(v.ID, v.InternalIP, v.HostName, v.Role.String(), v.Alived, "N/A", ready)
+	} else if v.Role.HasRule("compute") && v.Role.HasRule("manage") {
 		if !ready {
 			//n/a
-			serviceTable.AddRow(v.ID,v.InternalIP,v.HostName,v.Role.String(),v.Alived,"N/A",ready)
-		}else{
-			serviceTable.AddRow(v.ID,v.InternalIP,v.HostName,v.Role.String(),v.Alived,!v.Unschedulable,ready)
+			serviceTable.AddRow(v.ID, v.InternalIP, v.HostName, v.Role.String(), v.Alived, "N/A", ready)
+		} else {
+			serviceTable.AddRow(v.ID, v.InternalIP, v.HostName, v.Role.String(), v.Alived, !v.Unschedulable, ready)
 		}
 	}
 }
 func NewCmdNode() cli.Command {
-	c:=cli.Command{
+	c := cli.Command{
 		Name:  "node",
 		Usage: "节点。grctl node",
-		Subcommands:[]cli.Command{
+		Subcommands: []cli.Command{
 			{
 				Name:  "get",
 				Usage: "get hostID/internal ip",
 				Action: func(c *cli.Context) error {
-					id:=c.Args().First()
+					id := c.Args().First()
 					if id == "" {
 						logrus.Errorf("need args")
 						return nil
 					}
 
-					nodes:=clients.NodeClient.Nodes().List()
-					for _,v:=range nodes{
-						if v.InternalIP==id{
-							id=v.ID
+					nodes := clients.NodeClient.Nodes().List()
+					for _, v := range nodes {
+						if v.InternalIP == id {
+							id = v.ID
 							break
 						}
 					}
 
-					n:=clients.NodeClient.Nodes().Get(id)
-					v:=n.Node
-					nodeByte,_:=json.Marshal(v)
+					n := clients.NodeClient.Nodes().Get(id)
+					v := n.Node
+					nodeByte, _ := json.Marshal(v)
 					var out bytes.Buffer
 					err := json.Indent(&out, nodeByte, "", "\t")
 					if err != nil {
-						logrus.Error("error format json details %s",err.Error())
+						logrus.Error("error format json details %s", err.Error())
 						return err
 					}
 					fmt.Println(out.String())
@@ -181,38 +157,31 @@
 				Name:  "list",
 				Usage: "list",
 				Action: func(c *cli.Context) error {
-					list:=clients.NodeClient.Nodes().List()
+					list := clients.NodeClient.Nodes().List()
 					serviceTable := termtables.CreateTable()
-					serviceTable.AddHeaders("uid", "IP", "HostName","role","alived","schedulable","ready")
+					serviceTable.AddHeaders("uid", "IP", "HostName", "role", "alived", "schedulable", "ready")
 					var rest []*model.HostNode
-					for _,v:=range list{
-
-						var ready bool=false
-						if (v.NodeStatus!=nil){
-							ready=true
+					for _, v := range list {
+
+						var ready bool = false
+						if v.NodeStatus != nil {
+							ready = true
 						}
-<<<<<<< HEAD
-
-						if v.Role.HasRule("compute") {
-=======
 						if v.Role.HasRule("manage") {
-							handleStatus(serviceTable,ready,v)
-						}else{
->>>>>>> d9cdae09
-							rest=append(rest,v)
-						}else{
-							serviceTable.AddRow(v.ID, v.InternalIP,v.HostName, v.Role.String(),v.Alived,"N/A",ready)
+							handleStatus(serviceTable, ready, v)
+						} else {
+							rest = append(rest, v)
 						}
 					}
-					if len(rest)>0 {
+					if len(rest) > 0 {
 						serviceTable.AddSeparator()
 					}
-					for _,v:=range rest{
-						var ready bool=false
-						if (v.NodeStatus!=nil){
-							ready=true
+					for _, v := range rest {
+						var ready bool = false
+						if v.NodeStatus != nil {
+							ready = true
 						}
-						handleStatus(serviceTable,ready,v)
+						handleStatus(serviceTable, ready, v)
 					}
 					fmt.Println(serviceTable.Render())
 					return nil
@@ -222,7 +191,7 @@
 				Name:  "up",
 				Usage: "up hostID",
 				Action: func(c *cli.Context) error {
-					id:=c.Args().First()
+					id := c.Args().First()
 					if id == "" {
 						logrus.Errorf("need hostID")
 						return nil
@@ -235,7 +204,7 @@
 				Name:  "down",
 				Usage: "down hostID",
 				Action: func(c *cli.Context) error {
-					id:=c.Args().First()
+					id := c.Args().First()
 					if id == "" {
 						logrus.Errorf("need hostID")
 						return nil
@@ -248,12 +217,12 @@
 				Name:  "unscheduable",
 				Usage: "unscheduable hostID",
 				Action: func(c *cli.Context) error {
-					id:=c.Args().First()
-					if id == "" {
-						logrus.Errorf("need hostID")
-						return nil
-					}
-					node:=clients.NodeClient.Nodes().Get(id)
+					id := c.Args().First()
+					if id == "" {
+						logrus.Errorf("need hostID")
+						return nil
+					}
+					node := clients.NodeClient.Nodes().Get(id)
 					if node.Node.Role.HasRule("manage") {
 						logrus.Errorf("管理节点不支持此功能")
 						return nil
@@ -266,12 +235,12 @@
 				Name:  "rescheduable",
 				Usage: "rescheduable hostID",
 				Action: func(c *cli.Context) error {
-					id:=c.Args().First()
-					if id == "" {
-						logrus.Errorf("need hostID")
-						return nil
-					}
-					node:=clients.NodeClient.Nodes().Get(id)
+					id := c.Args().First()
+					if id == "" {
+						logrus.Errorf("need hostID")
+						return nil
+					}
+					node := clients.NodeClient.Nodes().Get(id)
 					if node.Node.Role.HasRule("manage") {
 						logrus.Errorf("管理节点不支持此功能")
 						return nil
@@ -284,7 +253,7 @@
 				Name:  "delete",
 				Usage: "delete hostID",
 				Action: func(c *cli.Context) error {
-					id:=c.Args().First()
+					id := c.Args().First()
 					if id == "" {
 						logrus.Errorf("need hostID")
 						return nil
@@ -297,7 +266,7 @@
 				Name:  "rule",
 				Usage: "rule ruleName",
 				Action: func(c *cli.Context) error {
-					rule:=c.Args().First()
+					rule := c.Args().First()
 					if rule == "" {
 						logrus.Errorf("need rule name")
 						return nil
@@ -322,15 +291,15 @@
 					},
 				},
 				Action: func(c *cli.Context) error {
-					hostID:=c.Args().First()
+					hostID := c.Args().First()
 					if hostID == "" {
 						logrus.Errorf("need hostID")
 						return nil
 					}
-					k:=c.String("key")
-					v:=c.String("val")
-					label:=make(map[string]string)
-					label[k]=v
+					k := c.String("key")
+					v := c.String("val")
+					label := make(map[string]string)
+					label[k] = v
 					clients.NodeClient.Nodes().Get(hostID).Label(label)
 					return nil
 				},
@@ -341,22 +310,22 @@
 				Flags: []cli.Flag{
 					cli.StringFlag{
 						Name:  "Hostname,hn",
-						Value:"",
+						Value: "",
 						Usage: "Hostname",
 					},
 					cli.StringFlag{
 						Name:  "InternalIP,i",
-						Value:"",
+						Value: "",
 						Usage: "InternalIP|required",
 					},
 					cli.StringFlag{
 						Name:  "ExternalIP,e",
-						Value:"",
+						Value: "",
 						Usage: "ExternalIP",
 					},
 					cli.StringFlag{
 						Name:  "RootPass,p",
-						Value:"",
+						Value: "",
 						Usage: "RootPass",
 					},
 					cli.StringFlag{
@@ -366,39 +335,38 @@
 				},
 				Action: func(c *cli.Context) error {
 					var node model.APIHostNode
-					if c.IsSet("Role"){
-						node.Role=append(node.Role,c.String("Role"))
-						node.InternalIP=c.String("InternalIP")
-						node.HostName=c.String("HostName")
-						node.ExternalIP=c.String("ExternalIP")
-						node.RootPass=c.String("RootPass")
+					if c.IsSet("Role") {
+						node.Role = append(node.Role, c.String("Role"))
+						node.InternalIP = c.String("InternalIP")
+						node.HostName = c.String("HostName")
+						node.ExternalIP = c.String("ExternalIP")
+						node.RootPass = c.String("RootPass")
 
 						clients.NodeClient.Nodes().Add(&node)
 						fmt.Println("开始初始化节点")
 						for true {
-							time.Sleep(3*time.Second)
+							time.Sleep(3 * time.Second)
 							list := clients.NodeClient.Nodes().List()
 							for _, v := range list {
-								if (node.InternalIP == v.InternalIP) {
+								if node.InternalIP == v.InternalIP {
 
 									tableC := termtables.CreateTable()
 									var header []string
 									var content []string
-									for _,val:=range v.Conditions{
-										header=append(header,string(val.Type))
-										content=append(content,string(val.Status))
+									for _, val := range v.Conditions {
+										header = append(header, string(val.Type))
+										content = append(content, string(val.Status))
 									}
-									if (v.Alived) {
-										fmt.Printf("节点 %s 初始化成功",v.ID)
+									if v.Alived {
+										fmt.Printf("节点 %s 初始化成功", v.ID)
 										fmt.Println()
 										tableC.AddHeaders(header)
 										tableC.AddRow(content)
 										fmt.Println(tableC.Render())
 										return nil
-									}else{
+									} else {
 										fmt.Printf("..")
 									}
-
 
 									//todo  初始化其它节点失败判定
 								}
@@ -416,7 +384,7 @@
 }
 
 func NewCmdNodeRes() cli.Command {
-	c:=cli.Command{
+	c := cli.Command{
 		Name:  "noderes",
 		Usage: "获取计算节点资源信息  grctl noderes",
 		Action: func(c *cli.Context) error {
@@ -428,76 +396,75 @@
 }
 
 func getNodeWithResource(c *cli.Context) error {
-	ns, err :=clients.K8SClient.Core().Nodes().List(metav1.ListOptions{})
+	ns, err := clients.K8SClient.Core().Nodes().List(metav1.ListOptions{})
 	if err != nil {
-		logrus.Errorf("获取节点列表失败,details: %s",err.Error())
+		logrus.Errorf("获取节点列表失败,details: %s", err.Error())
 		return err
 	}
 
-
 	table := termtables.CreateTable()
-	table.AddHeaders("NodeName", "Version", "CapCPU(核)", "AllocatableCPU(核)","UsedCPU(核)", "CapMemory(M)","AllocatableMemory(M)","UsedMemory(M)")
-	for _,v:=range ns.Items {
+	table.AddHeaders("NodeName", "Version", "CapCPU(核)", "AllocatableCPU(核)", "UsedCPU(核)", "CapMemory(M)", "AllocatableMemory(M)", "UsedMemory(M)")
+	for _, v := range ns.Items {
 
 		podList, err := clients.K8SClient.Core().Pods(metav1.NamespaceAll).List(metav1.ListOptions{FieldSelector: fields.SelectorFromSet(fields.Set{"spec.nodeName": v.Name}).String()})
 		if err != nil {
 
 		}
-		var cpuPerNode=0
-		memPerNode:=0
-		for _,p:=range podList.Items{
-			status:=string(p.Status.Phase)
-
-			if status!="Running" {
+		var cpuPerNode = 0
+		memPerNode := 0
+		for _, p := range podList.Items {
+			status := string(p.Status.Phase)
+
+			if status != "Running" {
 				continue
 			}
-			memPerPod:=0
-
-			memPerPod+=int(p.Spec.Containers[0].Resources.Requests.Memory().Value())
-			cpuOfPod:=p.Spec.Containers[0].Resources.Requests.Cpu().String()
-			if strings.Contains(cpuOfPod,"m") {
-				cpuOfPod=strings.Replace(cpuOfPod,"m","",-1)
-			}
-			cpuI,_:=strconv.Atoi(cpuOfPod)
-			cpuPerNode+=cpuI
-			memPerNode+=memPerPod
-		}
-		capCPU:=v.Status.Capacity.Cpu().Value()
-		capMem:=v.Status.Capacity.Memory().Value()
-		allocCPU:=v.Status.Allocatable.Cpu().Value()
-		allocMem:=v.Status.Allocatable.Memory().Value()
-		table.AddRow(v.Name,v.Status.NodeInfo.KubeletVersion,capCPU,allocCPU,float32(cpuPerNode)/1000,capMem/1024/1024,allocMem/1024/1024,memPerNode/1024/1024)
+			memPerPod := 0
+
+			memPerPod += int(p.Spec.Containers[0].Resources.Requests.Memory().Value())
+			cpuOfPod := p.Spec.Containers[0].Resources.Requests.Cpu().String()
+			if strings.Contains(cpuOfPod, "m") {
+				cpuOfPod = strings.Replace(cpuOfPod, "m", "", -1)
+			}
+			cpuI, _ := strconv.Atoi(cpuOfPod)
+			cpuPerNode += cpuI
+			memPerNode += memPerPod
+		}
+		capCPU := v.Status.Capacity.Cpu().Value()
+		capMem := v.Status.Capacity.Memory().Value()
+		allocCPU := v.Status.Allocatable.Cpu().Value()
+		allocMem := v.Status.Allocatable.Memory().Value()
+		table.AddRow(v.Name, v.Status.NodeInfo.KubeletVersion, capCPU, allocCPU, float32(cpuPerNode)/1000, capMem/1024/1024, allocMem/1024/1024, memPerNode/1024/1024)
 	}
 	fmt.Println(table.Render())
 	return nil
 }
 
 func getNode(c *cli.Context) error {
-	ns, err :=clients.K8SClient.Core().Nodes().List(metav1.ListOptions{})
+	ns, err := clients.K8SClient.Core().Nodes().List(metav1.ListOptions{})
 	if err != nil {
-		logrus.Errorf("获取节点列表失败,details: %s",err.Error())
+		logrus.Errorf("获取节点列表失败,details: %s", err.Error())
 		return err
 	}
 	table := termtables.CreateTable()
-	table.AddHeaders("Name", "Status", "Namespace","Unschedulable", "KubeletVersion","Labels")
-
-	for _,v:=range ns.Items{
-		cs:=v.Status.Conditions
-		status:="unknown"
-		for _,cv:=range cs{
-			status=string(cv.Status)
-			if strings.Contains(status,"rue"){
-				status=string(cv.Type)
+	table.AddHeaders("Name", "Status", "Namespace", "Unschedulable", "KubeletVersion", "Labels")
+
+	for _, v := range ns.Items {
+		cs := v.Status.Conditions
+		status := "unknown"
+		for _, cv := range cs {
+			status = string(cv.Status)
+			if strings.Contains(status, "rue") {
+				status = string(cv.Type)
 				break
 			}
 		}
-		m:=v.Labels
-		labels:=""
-		for k:=range m {
-			labels+=k
-			labels+=" "
-		}
-		table.AddRow(v.Name, status,v.Namespace,v.Spec.Unschedulable, v.Status.NodeInfo.KubeletVersion,labels)
+		m := v.Labels
+		labels := ""
+		for k := range m {
+			labels += k
+			labels += " "
+		}
+		table.AddRow(v.Name, status, v.Namespace, v.Spec.Unschedulable, v.Status.NodeInfo.KubeletVersion, labels)
 	}
 	fmt.Println(table.Render())
 	return nil
