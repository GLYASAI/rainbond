--- conflicted
+++ resolved
@@ -19,31 +19,20 @@
 package cmd
 
 import (
-<<<<<<< HEAD
-=======
 	"bufio"
->>>>>>> 439ad484
 	"bytes"
+	"fmt"
 	"io/ioutil"
 	"net/http"
 	"os/exec"
 	"strings"
-<<<<<<< HEAD
-=======
 	"time"
->>>>>>> 439ad484
 
 	"github.com/Sirupsen/logrus"
 	"github.com/urfave/cli"
 	//"github.com/goodrain/rainbond/pkg/grctl/clients"
-	"fmt"
-
-<<<<<<< HEAD
-	"time"
-
-=======
+
 	"github.com/goodrain/rainbond/pkg/api/util"
->>>>>>> 439ad484
 	"github.com/goodrain/rainbond/pkg/grctl/clients"
 	"github.com/goodrain/rainbond/pkg/node/api/model"
 	coreutil "github.com/goodrain/rainbond/pkg/util"
@@ -145,32 +134,6 @@
 	} else {
 		arg = ""
 	}
-<<<<<<< HEAD
-
-	fmt.Println("begin init cluster,please don't exit,wait install")
-	cmd := exec.Command("bash", "-c", arg+string(b))
-	buf := bytes.NewBuffer(nil)
-	cmd.Stderr = buf
-	cmd.Run()
-	out := buf.String()
-	arr := strings.SplitN(out, "{", 2)
-	outJ := "{" + arr[1]
-	jsonStr := strings.TrimSpace(outJ)
-	jsonStr = strings.Replace(jsonStr, "\n", "", -1)
-	jsonStr = strings.Replace(jsonStr, " ", "", -1)
-
-	if strings.Contains(jsonStr, "Success") {
-		fmt.Println("init success，start install")
-	} else {
-		fmt.Println("init failed！")
-		fmt.Println(jsonStr)
-		return nil
-	}
-	time.Sleep(5 * time.Second)
-
-	Task(c, "check_manage_base_services", false)
-	Task(c, "check_manage_services", false)
-=======
 	fmt.Println("begin init cluster first node,please don't exit,wait install")
 	cmd := exec.Command("bash", "-c", arg+string(b))
 	var buffe bytes.Buffer
@@ -248,7 +211,6 @@
 		logrus.Errorf("read nodeid error,please check node status")
 		return err
 	}
->>>>>>> 439ad484
 
 	error = clients.NodeClient.Tasks().Exec("check_manage_base_services", []string{hostID})
 	if error != nil {
