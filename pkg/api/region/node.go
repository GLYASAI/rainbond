package region

import (
	"bytes"
	"encoding/json"
	"fmt"
	"io/ioutil"
	"net/http"

	"github.com/Sirupsen/logrus"
	"github.com/bitly/go-simplejson"
	"github.com/goodrain/rainbond/pkg/node/api/model"
	"github.com/pquerna/ffjson/ffjson"
	//"github.com/goodrain/rainbond/pkg/grctl/cmd"
	"errors"

	"github.com/goodrain/rainbond/pkg/api/util"
	utilhttp "github.com/goodrain/rainbond/pkg/util/http"
)

var nodeclient *RNodeClient

//NewNode new node client
func NewNode(nodeAPI string) {
	if nodeclient == nil {
		nodeclient = &RNodeClient{
			NodeAPI: nodeAPI,
		}
	}
}
func GetNode() *RNodeClient {
	return nodeclient
}

type RNodeClient struct {
	NodeAPI string
}

func (r *RNodeClient) Tasks() TaskInterface {
	return &task{client: r, prefix: "/tasks"}
}
func (r *RNodeClient) Nodes() NodeInterface {
	return &node{client: r, prefix: "/nodes"}
}
func (r *RNodeClient) Configs() ConfigsInterface {
	return &configs{client: r, prefix: "/configs"}
}

type task struct {
	client *RNodeClient
	prefix string
}
type node struct {
	client *RNodeClient
	prefix string
}
type TaskInterface interface {
	Get(name string) (*model.Task, *util.APIHandleError)
	Status(name string) (*TaskStatus, error)
	HandleTaskStatus(task string) (*map[string]*model.TaskStatus, *util.APIHandleError)
	Add(task *model.Task) *util.APIHandleError
	AddGroup(group *model.TaskGroup) *util.APIHandleError
	Exec(name string, nodes []string) *util.APIHandleError
	List() ([]*model.Task, *util.APIHandleError)
	Refresh() *util.APIHandleError
}
type NodeInterface interface {
	Rule(rule string) ([]*model.HostNode, *util.APIHandleError)
	Get(node string) (*model.HostNode, *util.APIHandleError)
	List() ([]*model.HostNode, *util.APIHandleError)
	Add(node *model.APIHostNode) *util.APIHandleError
	Up(nid string) *util.APIHandleError
	Down(nid string) *util.APIHandleError
	UnSchedulable(nid string) *util.APIHandleError
	ReSchedulable(nid string) *util.APIHandleError
	Delete(nid string) *util.APIHandleError
	Label(nid string, label map[string]string) *util.APIHandleError
}

//ConfigsInterface 数据中心配置API
type ConfigsInterface interface {
	Get() (*model.GlobalConfig, *util.APIHandleError)
	Put(*model.GlobalConfig) *util.APIHandleError
}
type configs struct {
	client *RNodeClient
	prefix string
}

func (c *configs) Get() (*model.GlobalConfig, *util.APIHandleError) {
	body, code, err := c.client.Request(c.prefix+"/datacenter", "GET", nil)
	if err != nil {
		return nil, util.CreateAPIHandleError(code, err)
	}
	if code != 200 {
		return nil, util.CreateAPIHandleError(code, fmt.Errorf("Get database center configs code %d", code))
	}
	var res utilhttp.ResponseBody
	var gc = model.GlobalConfig{
		Configs: make(map[string]*model.ConfigUnit),
	}
	res.Bean = &gc
	if err := ffjson.Unmarshal(body, &res); err != nil {
		return nil, util.CreateAPIHandleError(code, err)
	}
	if gc, ok := res.Bean.(*model.GlobalConfig); ok {
		return gc, nil
	}
	return nil, nil
}

func (c *configs) Put(gc *model.GlobalConfig) *util.APIHandleError {
	rebody, err := ffjson.Marshal(gc)
	if err != nil {
		return util.CreateAPIHandleError(400, err)
	}
	_, code, err := c.client.Request(c.prefix+"/datacenter", "PUT", rebody)
	if err != nil {
		return util.CreateAPIHandleError(code, err)
	}
	if code != 200 {
		return util.CreateAPIHandleError(code, fmt.Errorf("Put database center configs code %d", code))
	}
	return nil
}

func (n *node) Get(node string) (*model.HostNode, *util.APIHandleError) {
	body, code, err := n.client.Request(n.prefix+"/"+node, "GET", nil)
	if err != nil {
		return nil, util.CreateAPIHandleError(code, err)
	}
	if code != 200 {
		return nil, util.CreateAPIHandleError(code, fmt.Errorf("Get database center configs code %d", code))
	}
	var res utilhttp.ResponseBody
	var gc model.HostNode
	res.Bean = &gc
	logrus.Infof("res is %v", res)
	if err := ffjson.Unmarshal(body, &res); err != nil {
		return nil, util.CreateAPIHandleError(code, err)
	}
	logrus.Infof("res is %v", res)
	if gc, ok := res.Bean.(*model.HostNode); ok {
		return gc, nil
	}
	return nil, nil
}
func (n *node) Rule(rule string) ([]*model.HostNode, *util.APIHandleError) {
	body, code, err := n.client.Request(n.prefix+"/rule/"+rule, "GET", nil)
	if err != nil {
		return nil, util.CreateAPIHandleError(code, err)
	}
	if code != 200 {
		return nil, util.CreateAPIHandleError(code, fmt.Errorf("Get database center configs code %d", code))
	}
	var res utilhttp.ResponseBody
	var gc []*model.HostNode
	res.List = &gc
	if err := ffjson.Unmarshal(body, &res); err != nil {
		return nil, util.CreateAPIHandleError(code, err)
	}
	if gc, ok := res.List.(*[]*model.HostNode); ok {
		return *gc, nil
	}
	return nil, nil
}
func (n *node) List() ([]*model.HostNode, *util.APIHandleError) {
	body, code, err := n.client.Request(n.prefix, "GET", nil)
	if err != nil {
		return nil, util.CreateAPIHandleError(code, err)
	}
	if code != 200 {
		return nil, util.CreateAPIHandleError(code, fmt.Errorf("Get database center configs code %d", code))
	}
	var res utilhttp.ResponseBody
	var gc []*model.HostNode
	res.List = &gc
	if err := ffjson.Unmarshal(body, &res); err != nil {
		return nil, util.CreateAPIHandleError(code, err)
	}
	if gc, ok := res.List.(*[]*model.HostNode); ok {
		return *gc, nil
	}
	return nil, nil
}

// put/post 类

func (n *node) Add(node *model.APIHostNode) *util.APIHandleError {
	body, err := json.Marshal(node)
	if err != nil {
		return util.CreateAPIHandleError(400, err)
	}
	resp, code, err := n.client.Request(n.prefix, "POST", body)
	return n.client.handleErrAndCodeWithMsg(resp,err, code)
}
func (n *node) Label(nid string, label map[string]string) *util.APIHandleError {
	body, err := json.Marshal(label)
	if err != nil {
		return util.CreateAPIHandleError(400, err)
	}
	resp, code, err := n.client.Request(n.prefix+"/"+nid+"/labels", "PUT", body)
	return n.client.handleErrAndCodeWithMsg(resp,err, code)
}

func (n *node) Delete(nid string) *util.APIHandleError {
	resp, code, err := n.client.Request(n.prefix+"/"+nid, "DELETE", nil)
	return n.client.handleErrAndCodeWithMsg(resp,err, code)
}
func (n *node) Up(nid string) *util.APIHandleError {
	resp, code, err := n.client.Request(n.prefix+"/"+nid+"/up", "POST", nil)
	return n.client.handleErrAndCodeWithMsg(resp,err, code)
}
func (n *node) Down(nid string) *util.APIHandleError {
	resp, code, err := n.client.Request(n.prefix+"/"+nid+"/down", "POST", nil)
	return n.client.handleErrAndCodeWithMsg(resp,err, code)
}
func (n *node) UnSchedulable(nid string) *util.APIHandleError {
	resp, code, err := n.client.Request(n.prefix+"/"+nid+"/unschedulable", "PUT", nil)
	return n.client.handleErrAndCodeWithMsg(resp,err, code)
}
func (n *node) ReSchedulable(nid string) *util.APIHandleError {
	resp, code, err := n.client.Request(n.prefix+"/"+nid+"/reschedulable", "PUT", nil)
	return n.client.handleErrAndCodeWithMsg(resp,err, code)
}

func (t *task) Get(id string) (*model.Task, *util.APIHandleError) {
	url := t.prefix + "/" + id
	body, code, err := nodeclient.Request(url, "GET", nil)

	if err != nil {
		return nil, util.CreateAPIHandleError(code, err)
	}
	if code != 200 {
		return nil, util.CreateAPIHandleError(code, fmt.Errorf("get task with code %d", code))
	}
	var res utilhttp.ResponseBody
	var gc model.Task
	res.Bean = &gc
	if err := ffjson.Unmarshal(body, &res); err != nil {
		return nil, util.CreateAPIHandleError(code, err)
	}
	if gc, ok := res.Bean.(*model.Task); ok {
		return gc, nil
	}
	return nil, nil

}

//List list all task
func (t *task) List() ([]*model.Task, *util.APIHandleError) {
	url := t.prefix
	body, code, err := nodeclient.Request(url, "GET", nil)

	if err != nil {
		return nil, util.CreateAPIHandleError(code, err)
	}
	if code != 200 {
		return nil, util.CreateAPIHandleError(code, fmt.Errorf("get task with code %d", code))
	}
	var res utilhttp.ResponseBody
	var gc []*model.Task
	res.List = &gc
	if err := ffjson.Unmarshal(body, &res); err != nil {
		return nil, util.CreateAPIHandleError(code, err)
	}
	if gc, ok := res.List.(*[]*model.Task); ok {
		return *gc, nil
	}
	return nil, nil
}

//Exec 执行任务
func (t *task) Exec(taskID string, nodes []string) *util.APIHandleError {
	var nodesBody struct {
		Nodes []string `json:"nodes"`
	}
	nodesBody.Nodes = nodes
	body, err := json.Marshal(nodesBody)
	if err != nil {
		return util.CreateAPIHandleError(400, err)
	}
	url := t.prefix + "/" + taskID + "/exec"
	resp, code, err := nodeclient.Request(url, "POST", body)
	return t.client.handleErrAndCodeWithMsg(resp,err, code)
}
func (t *task) Add(task *model.Task) *util.APIHandleError {

	body, _ := json.Marshal(task)
	url := t.prefix
	resp, code, err := nodeclient.Request(url, "POST", body)
	return t.client.handleErrAndCodeWithMsg(resp,err, code)
}
func (t *task) AddGroup(group *model.TaskGroup) *util.APIHandleError {
	body, _ := json.Marshal(group)
	url := "/taskgroups"
	resp, code, err := nodeclient.Request(url, "POST", body)
	return t.client.handleErrAndCodeWithMsg(resp,err, code)
}

//Refresh 刷新静态配置
func (t *task) Refresh() *util.APIHandleError {
	url := t.prefix + "/taskreload"
	resp, code, err := nodeclient.Request(url, "PUT", nil)
	return t.client.handleErrAndCodeWithMsg(resp,err, code)
}

type TaskStatus struct {
	Status map[string]model.TaskStatus `json:"status,omitempty"`
}

func (t *task) Status(name string) (*TaskStatus, error) {
	taskId := name

	return HandleTaskStatus(taskId)
}
func (t *task) HandleTaskStatus(task string) (*map[string]*model.TaskStatus, *util.APIHandleError) {
	body, code, err := nodeclient.Request("/tasks/"+task+"/status", "GET", nil)
	if err != nil {
		return nil, util.CreateAPIHandleError(code, err)
	}
	if code != 200 {
		return nil, util.CreateAPIHandleError(code, fmt.Errorf("get task with code %d", code))
	}
	var res utilhttp.ResponseBody
	var gc map[string]*model.TaskStatus
	res.Bean = &gc
	if err := ffjson.Unmarshal(body, &res); err != nil {
		return nil, util.CreateAPIHandleError(code, err)
	}
	if gc, ok := res.Bean.(*map[string]*model.TaskStatus); ok {
		return gc, nil
	}
	return nil, nil
}
func HandleTaskStatus(task string) (*TaskStatus, error) {
	resp, code, err := nodeclient.Request("/tasks/"+task+"/status", "GET", nil)
	if err != nil {
		logrus.Errorf("error execute status Request,details %s", err.Error())
		return nil, err
	}

	if code == 200 {
		j, _ := simplejson.NewJson(resp)
		bean := j.Get("bean")
		beanB, _ := json.Marshal(bean)
		var status TaskStatus
		statusMap := make(map[string]model.TaskStatus)

		json, _ := simplejson.NewJson(beanB)

		second := json.Interface()

		if second == nil {
			return nil, errors.New("get status failed")
		}
		m := second.(map[string]interface{})

		for k, _ := range m {
			var taskStatus model.TaskStatus
			taskStatus.CompleStatus = m[k].(map[string]interface{})["comple_status"].(string)
			taskStatus.Status = m[k].(map[string]interface{})["status"].(string)
			taskStatus.JobID = k
			statusMap[k] = taskStatus
		}
		status.Status = statusMap
		return &status, nil
	}
	return nil, errors.New(fmt.Sprintf("response status is %s", code))
}

//Request Request
func (r *RNodeClient) Request(url, method string, body []byte) ([]byte, int, error) {
	//logrus.Infof("requesting url: %s by method :%s,and body is %s",r.NodeAPI+url,method,string(body))
	request, err := http.NewRequest(method, "http://127.0.0.1:6100/v2"+url, bytes.NewBuffer(body))
	if err != nil {
		return nil, 500, err
	}
	request.Header.Set("Content-Type", "application/json")

	res, err := http.DefaultClient.Do(request)
	if err != nil {
		return nil, 500, err
	}
	data, err := ioutil.ReadAll(res.Body)
	if err != nil {
		return nil, 500, err
	}
	defer res.Body.Close()
	//logrus.Infof("response is %s,response code is %d",string(data),res.StatusCode)
	return data, res.StatusCode, nil
}
func (r *RNodeClient) handleErrAndCode(err error, code int) *util.APIHandleError {
	if err != nil {
		return util.CreateAPIHandleError(code, err)
	}
	if code != 200 {
		return util.CreateAPIHandleError(code, fmt.Errorf("error with code %d", code))
	}
	return nil
}
<<<<<<< HEAD

=======
>>>>>>> fb9da87f
func (r *RNodeClient) handleErrAndCodeWithMsg(resp []byte,err error, code int) *util.APIHandleError {
	if err != nil {
		return util.CreateAPIHandleError(code, err)
	}
	if code != 200 {
		return util.CreateAPIHandleError(code, fmt.Errorf("error with code %d , %s" , code,string(resp)))
	}
	return nil
}<|MERGE_RESOLUTION|>--- conflicted
+++ resolved
@@ -399,10 +399,6 @@
 	}
 	return nil
 }
-<<<<<<< HEAD
-
-=======
->>>>>>> fb9da87f
 func (r *RNodeClient) handleErrAndCodeWithMsg(resp []byte,err error, code int) *util.APIHandleError {
 	if err != nil {
 		return util.CreateAPIHandleError(code, err)
