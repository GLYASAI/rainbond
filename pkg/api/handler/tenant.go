--- conflicted
+++ resolved
@@ -93,11 +93,8 @@
 	}
 	return tenants, err
 }
-<<<<<<< HEAD
-=======
 
 //GetTenantsPaged GetTenantsPaged
->>>>>>> 8edc7ad7
 func (t *TenantAction) GetTenantsPaged(offset, len int) ([]*dbmodel.Tenants, error) {
 	tenants, err := db.GetManager().TenantDao().GetALLTenants()
 	if err != nil {
@@ -106,11 +103,7 @@
 	return tenants, err
 }
 
-<<<<<<< HEAD
-//StatsMemCPU StatsMemCPU
-=======
 //TotalMemCPU StatsMemCPU
->>>>>>> 8edc7ad7
 func (t *TenantAction) TotalMemCPU(services []*dbmodel.TenantServices) (*api_model.StatsInfo, error) {
 	cpus := 0
 	mem := 0
@@ -150,11 +143,7 @@
 	return tenant, err
 }
 
-<<<<<<< HEAD
-//GetTenants get tenants
-=======
 //GetTenantsByUUID get tenants
->>>>>>> 8edc7ad7
 func (t *TenantAction) GetTenantsByUUID(uuid string) (*dbmodel.Tenants, error) {
 	tenant, err := db.GetManager().TenantDao().GetTenantByUUID(uuid)
 	if err != nil {
