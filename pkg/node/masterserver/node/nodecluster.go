--- conflicted
+++ resolved
@@ -172,15 +172,6 @@
 			if node.AvailableMemory == 0 {
 				node.AvailableMemory = node.NodeStatus.Allocatable.Memory().Value()
 			}
-<<<<<<< HEAD
-=======
-			if node.AvailableCPU == 0 {
-				node.AvailableCPU = node.NodeStatus.Allocatable.Cpu().Value()
-			}
-			if node.AvailableMemory == 0 {
-				node.AvailableMemory = node.NodeStatus.Allocatable.Memory().Value()
-			}
->>>>>>> fb9da87f
 		}
 		return node
 	}
