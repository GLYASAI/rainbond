--- conflicted
+++ resolved
@@ -859,25 +859,26 @@
 	return nil
 }
 
-<<<<<<< HEAD
 func (s *ServiceAction) openInnerPorts(componentID string, ports []dbmodel.TenantServicesPort) {
 	// TODO: support open multiple ports in one task.
 	for _, port := range ports {
-		if !port.IsOpen(){
+		if !port.IsOpen() {
 			continue
 		}
 
 		logrus.Infof("component: %s; port: %d; open inner ports", componentID, port.ContainerPort)
 		task := &ComponentIngressTask{
 			ComponentID: componentID,
-			Action: "port-open",
-			Port: port.ContainerPort,
-			IsInner: true,
+			Action:      "port-open",
+			Port:        port.ContainerPort,
+			IsInner:     true,
 		}
 		if err := GetGatewayHandler().SendTask(task); err != nil {
 			logrus.Warningf("send runtime message about gateway failure %s", err.Error())
 		}
-=======
+	}
+}
+
 func (s *ServiceAction) convertProbeModel(req *api_model.ServiceProbe, serviceID string) *dbmodel.TenantServiceProbe {
 	return &dbmodel.TenantServiceProbe{
 		ServiceID:          serviceID,
@@ -895,7 +896,6 @@
 		SuccessThreshold:   req.SuccessThreshold,
 		TimeoutSecond:      req.TimeoutSecond,
 		FailureAction:      req.FailureAction,
->>>>>>> 4ebf9e7e
 	}
 }
 
