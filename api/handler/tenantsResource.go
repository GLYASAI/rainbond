--- conflicted
+++ resolved
@@ -1,9 +1,9 @@
 package handler
 
 import (
-	"github.com/sirupsen/logrus"
 	dbmodel "github.com/goodrain/rainbond/db/model"
 	"github.com/pkg/errors"
+	"github.com/sirupsen/logrus"
 )
 
 // CheckTenantResource check tenant's resource is support action or not
@@ -22,11 +22,7 @@
 	}
 	clusterInfo, err := GetTenantManager().GetAllocatableResources()
 	if err != nil {
-<<<<<<< HEAD
-		logrus.Errorf("get cluster resources failure for check tenant resource : %v.", err.Error())
-=======
 		logrus.Errorf("get cluster resources failure for check tenant resource: %v", err.Error())
->>>>>>> 5f2838e5
 	}
 	if clusterInfo != nil {
 		clusterAvailMemory := clusterInfo.AllMemory - clusterInfo.RequestMemory
