package handler

import (
	"context"
	"fmt"
	"sort"
	"strconv"
	"time"

	"github.com/goodrain/rainbond/api/client/prometheus"
	"github.com/goodrain/rainbond/api/model"
	"github.com/goodrain/rainbond/api/util/bcode"
	"github.com/goodrain/rainbond/db"
	dbmodel "github.com/goodrain/rainbond/db/model"
	"github.com/goodrain/rainbond/pkg/apis/rainbond/v1alpha1"
	"github.com/goodrain/rainbond/pkg/generated/clientset/versioned"
	util "github.com/goodrain/rainbond/util"
	"github.com/goodrain/rainbond/util/commonutil"
	"github.com/goodrain/rainbond/worker/client"
	"github.com/goodrain/rainbond/worker/server/pb"
	"github.com/jinzhu/gorm"
	"github.com/pkg/errors"
	"github.com/sirupsen/logrus"
<<<<<<< HEAD
	k8sErrors "k8s.io/apimachinery/pkg/api/errors"
	metav1 "k8s.io/apimachinery/pkg/apis/meta/v1"
	clientset "k8s.io/client-go/kubernetes"
=======
	"github.com/jinzhu/gorm"
>>>>>>> 24fb3c96
)

// ApplicationAction -
type ApplicationAction struct {
	statusCli      *client.AppRuntimeSyncClient
	promClient     prometheus.Interface
	rainbondClient versioned.Interface
	kubeClient     clientset.Interface
}

// ApplicationHandler defines handler methods to TenantApplication.
type ApplicationHandler interface {
	CreateApp(ctx context.Context, req *model.Application) (*model.Application, error)
	BatchCreateApp(ctx context.Context, req *model.CreateAppRequest, tenantID string) ([]model.CreateAppResponse, error)
	UpdateApp(ctx context.Context, app *dbmodel.Application, req model.UpdateAppRequest) (*dbmodel.Application, error)
	ListApps(tenantID, appName string, page, pageSize int) (*model.ListAppResponse, error)
	GetAppByID(appID string) (*dbmodel.Application, error)
	BatchBindService(appID string, req model.BindServiceRequest) error
	DeleteApp(ctx context.Context, app *dbmodel.Application) error

	AddConfigGroup(appID string, req *model.ApplicationConfigGroup) (*model.ApplicationConfigGroupResp, error)
	UpdateConfigGroup(appID, configGroupName string, req *model.UpdateAppConfigGroupReq) (*model.ApplicationConfigGroupResp, error)

	BatchUpdateComponentPorts(appID string, ports []*model.AppPort) error
	GetStatus(ctx context.Context, app *dbmodel.Application) (*model.AppStatus, error)
	Install(ctx context.Context, app *dbmodel.Application, overrides []string) error
	ListServices(ctx context.Context, app *dbmodel.Application) ([]*model.AppService, error)
	ListHelmAppReleases(ctx context.Context, app *dbmodel.Application) ([]*model.HelmAppRelease, error)

	DeleteConfigGroup(appID, configGroupName string) error
	ListConfigGroups(appID string, page, pageSize int) (*model.ListApplicationConfigGroupResp, error)
}

// NewApplicationHandler creates a new Tenant Application Handler.
func NewApplicationHandler(statusCli *client.AppRuntimeSyncClient, promClient prometheus.Interface, rainbondClient versioned.Interface, kubeClient clientset.Interface) ApplicationHandler {
	return &ApplicationAction{
		statusCli:      statusCli,
		promClient:     promClient,
		rainbondClient: rainbondClient,
		kubeClient:     kubeClient,
	}
}

// CreateApp -
func (a *ApplicationAction) CreateApp(ctx context.Context, req *model.Application) (*model.Application, error) {
	appReq := &dbmodel.Application{
		EID:             req.EID,
		TenantID:        req.TenantID,
		AppID:           util.NewUUID(),
		AppName:         req.AppName,
		AppType:         req.AppType,
		AppStoreName:    req.AppStoreName,
		AppStoreURL:     req.AppStoreURL,
		AppTemplateName: req.AppTemplateName,
		Version:         req.Version,
	}
	req.AppID = appReq.AppID

	err := db.GetManager().DB().Transaction(func(tx *gorm.DB) error {
		if err := db.GetManager().ApplicationDaoTransactions(tx).AddModel(appReq); err != nil {
			return err
		}
		if len(req.ServiceIDs) != 0 {
			if err := db.GetManager().TenantServiceDaoTransactions(tx).BindAppByServiceIDs(appReq.AppID, req.ServiceIDs); err != nil {
				return err
			}
		}

		if appReq.AppType == model.AppTypeHelm {
			// create helmapp.rainbond.goodrain.io
			return a.createHelmApp(ctx, appReq)
		}
		return nil
	})

	return req, err
}

func (a *ApplicationAction) createHelmApp(ctx context.Context, app *dbmodel.Application) error {
	helmApp := &v1alpha1.HelmApp{
		ObjectMeta: metav1.ObjectMeta{
			Name:      app.AppName,
			Namespace: app.TenantID,
			// TODO: rainbond labels.
		},
		Spec: v1alpha1.HelmAppSpec{
			EID:          app.EID,
			TemplateName: app.AppTemplateName,
			Version:      app.Version,
			AppStore: &v1alpha1.HelmAppStore{
				Version: "", // TODO: setup version.
				Name:    app.AppStoreName,
				URL:     app.AppStoreURL,
			},
		}}

	ctx, cancel := context.WithTimeout(ctx, 3*time.Second)
	defer cancel()
	_, err := a.rainbondClient.RainbondV1alpha1().HelmApps(helmApp.Namespace).Create(ctx, helmApp, metav1.CreateOptions{})
	if k8sErrors.IsAlreadyExists(err) {
		return errors.Wrap(bcode.ErrApplicationExist, "create helm app")
	}
	return err
}

// BatchCreateApp -
func (a *ApplicationAction) BatchCreateApp(ctx context.Context, apps *model.CreateAppRequest, tenantID string) ([]model.CreateAppResponse, error) {
	var (
		resp     model.CreateAppResponse
		respList []model.CreateAppResponse
	)
	for _, app := range apps.AppsInfo {
		app.TenantID = tenantID
		regionApp, err := GetApplicationHandler().CreateApp(ctx, &app)
		if err != nil {
			logrus.Errorf("Batch Create App [%v] error is [%v] ", app.AppName, err)
			continue
		}
		resp.AppID = app.ConsoleAppID
		resp.RegionAppID = regionApp.AppID
		respList = append(respList, resp)
	}
	return respList, nil
}

// UpdateApp -
func (a *ApplicationAction) UpdateApp(ctx context.Context, app *dbmodel.Application, req model.UpdateAppRequest) (*dbmodel.Application, error) {
	if req.AppName != "" {
		app.AppName = req.AppName
	}
	if req.GovernanceMode != "" {
		if !dbmodel.IsGovernanceModeValid(req.GovernanceMode) {
			return nil, bcode.NewBadRequest(fmt.Sprintf("governance mode '%s' is valid", req.GovernanceMode))
		}
		app.GovernanceMode = req.GovernanceMode
	}

	err := db.GetManager().DB().Transaction(func(tx *gorm.DB) error {
		if err := db.GetManager().ApplicationDao().UpdateModel(app); err != nil {
			return err
		}

		if req.NeedUpdateHelmApp() {
			if err := a.updateHelmApp(ctx, app, req); err != nil {
				return err
			}
		}

		return nil
	})

	return app, err
}

func (a *ApplicationAction) updateHelmApp(ctx context.Context, app *dbmodel.Application, req model.UpdateAppRequest) error {
	ctx, cancel := context.WithTimeout(ctx, 5*time.Second)
	defer cancel()
	helmApp, err := a.rainbondClient.RainbondV1alpha1().HelmApps(app.TenantID).Get(ctx, app.AppName, metav1.GetOptions{})
	if err != nil {
		if k8sErrors.IsNotFound(err) {
			return errors.Wrap(bcode.ErrApplicationNotFound, "update app")
		}
		return errors.Wrap(err, "update app")
	}
	if len(req.Overrides) > 0 {
		helmApp.Spec.Overrides = req.Overrides
	}
	if req.Version != "" {
		helmApp.Spec.Version = req.Version
	}
	if req.Revision != 0 {
		helmApp.Spec.Revision = req.Revision
	}
	_, err = a.rainbondClient.RainbondV1alpha1().HelmApps(app.TenantID).Update(ctx, helmApp, metav1.UpdateOptions{})
	return err
}

// ListApps -
func (a *ApplicationAction) ListApps(tenantID, appName string, page, pageSize int) (*model.ListAppResponse, error) {
	var resp model.ListAppResponse
	apps, total, err := db.GetManager().ApplicationDao().ListApps(tenantID, appName, page, pageSize)
	if err != nil {
		return nil, err
	}
	if apps != nil {
		resp.Apps = apps
	} else {
		resp.Apps = make([]*dbmodel.Application, 0)
	}

	resp.Page = page
	resp.Total = total
	resp.PageSize = pageSize
	return &resp, nil
}

// GetAppByID -
func (a *ApplicationAction) GetAppByID(appID string) (*dbmodel.Application, error) {
	app, err := db.GetManager().ApplicationDao().GetAppByID(appID)
	if err != nil {
		return nil, err
	}
	return app, nil
}

// DeleteApp -
func (a *ApplicationAction) DeleteApp(ctx context.Context, app *dbmodel.Application) error {
	if app.AppType == dbmodel.AppTypeHelm {
		return a.deleteHelmApp(ctx, app)
	}

	return a.deleteRainbondApp(app)
}

func (a *ApplicationAction) deleteRainbondApp(app *dbmodel.Application) error {
	// can't delete rainbond app with components
	if err := a.isContainComponents(app.AppID); err != nil {
		return err
	}

	return db.GetManager().DB().Transaction(func(tx *gorm.DB) error {
		return errors.WithMessage(a.deleteApp(tx, app), "delete app from db")
	})
}

// isContainComponents checks if the app contains components.
func (a *ApplicationAction) isContainComponents(appID string) error {
	total, err := db.GetManager().TenantServiceDao().CountServiceByAppID(appID)
	if err != nil {
		return err
	}
	if total != 0 {
		return bcode.ErrDeleteDueToBindService
	}
	return nil
}

func (a *ApplicationAction) deleteHelmApp(ctx context.Context, app *dbmodel.Application) error {
	ctx, cancel := context.WithTimeout(ctx, 5*time.Second)
	defer cancel()

	return db.GetManager().DB().Transaction(func(tx *gorm.DB) error {
		if err := a.deleteApp(tx, app); err != nil {
			return err
		}

		if err := a.rainbondClient.RainbondV1alpha1().HelmApps(app.TenantID).Delete(ctx, app.AppName, metav1.DeleteOptions{}); err != nil {
			if !k8sErrors.IsNotFound(err) {
				return err
			}
		}
		return nil
	})
}

func (a *ApplicationAction) deleteApp(tx *gorm.DB, app *dbmodel.Application) error {
	// delete app config group service
	if err := db.GetManager().AppConfigGroupServiceDaoTransactions(tx).DeleteByAppID(app.AppID); err != nil {
		return err
	}

	// delete config group items
	if err := db.GetManager().AppConfigGroupItemDaoTransactions(tx).DeleteByAppID(app.AppID); err != nil {
		return err
	}

	// delete config group
	if err := db.GetManager().AppConfigGroupDaoTransactions(tx).DeleteByAppID(app.AppID); err != nil {
		return err
	}

	// delete application
	return db.GetManager().ApplicationDaoTransactions(tx).DeleteApp(app.AppID)
}

// BatchUpdateComponentPorts -
func (a *ApplicationAction) BatchUpdateComponentPorts(appID string, ports []*model.AppPort) error {
	if err := a.checkPorts(appID, ports); err != nil {
		return err
	}

	tx := db.GetManager().Begin()
	defer func() {
		if r := recover(); r != nil {
			logrus.Errorf("Unexpected panic occurred, rollback transaction: %v", r)
			tx.Rollback()
		}
	}()

	// update port
	for _, p := range ports {
		port, err := db.GetManager().TenantServicesPortDaoTransactions(tx).GetPort(p.ServiceID, p.ContainerPort)
		if err != nil {
			tx.Rollback()
			return err
		}
		port.PortAlias = p.PortAlias
		port.K8sServiceName = p.K8sServiceName
		err = db.GetManager().TenantServicesPortDaoTransactions(tx).UpdateModel(port)
		if err != nil {
			tx.Rollback()
			return err
		}
	}

	if err := tx.Commit().Error; err != nil {
		tx.Rollback()
		return err
	}

	return nil
}

func (a *ApplicationAction) checkPorts(appID string, ports []*model.AppPort) error {
	// check if the ports are belong to the given appID
	services, err := db.GetManager().TenantServiceDao().ListByAppID(appID)
	if err != nil {
		return err
	}
	set := make(map[string]struct{})
	for _, svc := range services {
		set[svc.ServiceID] = struct{}{}
	}
	var k8sServiceNames []string
	key2ports := make(map[string]*model.AppPort)
	for i := range ports {
		port := ports[i]
		if _, ok := set[port.ServiceID]; !ok {
			return bcode.NewBadRequest(fmt.Sprintf("port(%s) is not belong to app(%s)", port.ServiceID, appID))
		}
		k8sServiceNames = append(k8sServiceNames, port.ServiceID)
		key2ports[port.ServiceID+strconv.Itoa(port.ContainerPort)] = port
	}

	// check if k8s_service_name is unique
	servicesPorts, err := db.GetManager().TenantServicesPortDao().ListByK8sServiceNames(k8sServiceNames)
	if err != nil {
		return err
	}
	for _, port := range servicesPorts {
		// check if the port is as same as the one in request
		if _, ok := key2ports[port.ServiceID+strconv.Itoa(port.ContainerPort)]; !ok {
			logrus.Errorf("kubernetes service name(%s) already exists", port.K8sServiceName)
			return bcode.ErrK8sServiceNameExists
		}
	}

	return nil
}

// GetStatus -
func (a *ApplicationAction) GetStatus(ctx context.Context, app *dbmodel.Application) (*model.AppStatus, error) {
	ctx, cancel := context.WithTimeout(ctx, 5*time.Second)
	defer cancel()

	status, err := a.statusCli.GetAppStatus(ctx, &pb.AppStatusReq{
		AppId: app.AppID,
	})
	if err != nil {
		return nil, errors.Wrap(err, "get app status")
	}

	var conditions []*model.AppStatusCondition
	for _, cdt := range status.Conditions {
		conditions = append(conditions, &model.AppStatusCondition{
			Type:    string(cdt.Type),
			Status:  cdt.Status,
			Reason:  cdt.Reason,
			Message: cdt.Message,
		})
	}

	diskUsage := a.getDiskUsage(app.AppID)

	var cpu *int64
	if status.SetCPU {
		cpu = commonutil.Int64(status.Cpu)
	}
	var memory *int64
	if status.SetMemory {
		memory = commonutil.Int64(status.Memory)
	}

	res := &model.AppStatus{
		Status:     status.Status,
		Cpu:        cpu,
		Memory:     memory,
		Disk:       int64(diskUsage),
		Phase:      status.Phase,
		Overrides:  status.Overrides,
		Version:    status.Version,
		Conditions: conditions,
	}
	return res, nil
}

func (a *ApplicationAction) Install(ctx context.Context, app *dbmodel.Application, overrides []string) error {
	ctx1, cancel := context.WithTimeout(ctx, 3*time.Second)
	defer cancel()

	helmApp, err := a.rainbondClient.RainbondV1alpha1().HelmApps(app.TenantID).Get(ctx1, app.AppName, metav1.GetOptions{})
	if err != nil {
		if k8sErrors.IsNotFound(err) {
			return errors.Wrap(bcode.ErrApplicationNotFound, "install app")
		}
		return errors.Wrap(err, "install app")
	}

	ctx3, cancel := context.WithTimeout(ctx, 3*time.Second)
	defer cancel()
	helmApp.Spec.Overrides = overrides
	helmApp.Spec.PreStatus = v1alpha1.HelmAppPreStatusConfigured
	_, err = a.rainbondClient.RainbondV1alpha1().HelmApps(app.TenantID).Update(ctx3, helmApp, metav1.UpdateOptions{})
	if err != nil {
		return err
	}
	return errors.Wrap(err, "install app")
}

func (a *ApplicationAction) ListServices(ctx context.Context, app *dbmodel.Application) ([]*model.AppService, error) {
	nctx, cancel := context.WithTimeout(ctx, 3*time.Second)
	defer cancel()

	appServices, err := a.statusCli.ListAppServices(nctx, &pb.AppReq{AppId: app.AppID})
	if err != nil {
		return nil, err
	}

	var services []*model.AppService
	for _, service := range appServices.Services {
		svc := &model.AppService{
			ServiceName: service.Name,
			Address:     service.Address,
		}

		svc.Pods = a.convertPods(service.Pods)
		svc.OldPods = a.convertPods(service.OldPods)
		svc.TCPPorts = append(svc.TCPPorts, service.TcpPorts...)
		services = append(services, svc)
	}

	sort.Sort(model.ByServiceName(services))

	return services, nil
}

func (a *ApplicationAction) convertPods(pods []*pb.AppService_Pod) []*model.AppPod {
	var res []*model.AppPod
	for _, pod := range pods {
		res = append(res, &model.AppPod{
			PodName:   pod.Name,
			PodStatus: pod.Status,
		})
	}
	sort.Sort(model.ByPodName(res))
	return res
}

func (a *ApplicationAction) getDiskUsage(appID string) float64 {
	var result float64
	query := fmt.Sprintf(`sum(max(app_resource_appfs{app_id=~"%s"}) by(app_id))`, appID)
	metric := a.promClient.GetMetric(query, time.Now())
	for _, m := range metric.MetricData.MetricValues {
		result += m.Sample.Value()
	}
	return result
}

// BatchBindService -
func (a *ApplicationAction) BatchBindService(appID string, req model.BindServiceRequest) error {
	var serviceIDs []string
	for _, sid := range req.ServiceIDs {
		if _, err := db.GetManager().TenantServiceDao().GetServiceByID(sid); err != nil {
			if err == gorm.ErrRecordNotFound {
				continue
			}
			return err
		}
		serviceIDs = append(serviceIDs, sid)
	}
<<<<<<< HEAD
	if err := db.GetManager().TenantServiceDao().BindAppByServiceIDs(appID, req.ServiceIDs); err != nil {
		return err
	}
	return nil
}

func (a *ApplicationAction) ListHelmAppReleases(ctx context.Context, app *dbmodel.Application) ([]*model.HelmAppRelease, error) {
	// only for helm app
	if app.AppType != model.AppTypeHelm {
		return nil, nil
	}

	nctx, cancel := context.WithTimeout(ctx, 5*time.Second)
	defer cancel()

	releases, err := a.statusCli.ListHelmAppRelease(nctx, &pb.AppReq{
		AppId: app.AppID,
	})
	if err != nil {
		return nil, err
	}

	var result []*model.HelmAppRelease
	for _, rel := range releases.HelmAppRelease {
		result = append(result, &model.HelmAppRelease{
			Revision:    int(rel.Revision),
			Updated:     rel.Updated,
			Status:      rel.Status,
			Chart:       rel.Chart,
			AppVersion:  rel.AppVersion,
			Description: rel.Description,
		})
	}
	return result, nil
=======
	return db.GetManager().TenantServiceDao().BindAppByServiceIDs(appID, serviceIDs)
>>>>>>> 24fb3c96
}<|MERGE_RESOLUTION|>--- conflicted
+++ resolved
@@ -21,13 +21,9 @@
 	"github.com/jinzhu/gorm"
 	"github.com/pkg/errors"
 	"github.com/sirupsen/logrus"
-<<<<<<< HEAD
 	k8sErrors "k8s.io/apimachinery/pkg/api/errors"
 	metav1 "k8s.io/apimachinery/pkg/apis/meta/v1"
 	clientset "k8s.io/client-go/kubernetes"
-=======
-	"github.com/jinzhu/gorm"
->>>>>>> 24fb3c96
 )
 
 // ApplicationAction -
@@ -508,11 +504,7 @@
 		}
 		serviceIDs = append(serviceIDs, sid)
 	}
-<<<<<<< HEAD
-	if err := db.GetManager().TenantServiceDao().BindAppByServiceIDs(appID, req.ServiceIDs); err != nil {
-		return err
-	}
-	return nil
+	return db.GetManager().TenantServiceDao().BindAppByServiceIDs(appID, serviceIDs)
 }
 
 func (a *ApplicationAction) ListHelmAppReleases(ctx context.Context, app *dbmodel.Application) ([]*model.HelmAppRelease, error) {
@@ -543,7 +535,4 @@
 		})
 	}
 	return result, nil
-=======
-	return db.GetManager().TenantServiceDao().BindAppByServiceIDs(appID, serviceIDs)
->>>>>>> 24fb3c96
 }