--- conflicted
+++ resolved
@@ -72,15 +72,6 @@
 		return nil, err
 	}
 	if len(req.ServiceIDs) != 0 {
-<<<<<<< HEAD
-=======
-		for _, sid := range req.ServiceIDs {
-			if _, err := db.GetManager().TenantServiceDao().GetServiceByID(sid); err != nil {
-				tx.Rollback()
-				return nil, err
-			}
-		}
->>>>>>> 3c771692
 		if err := db.GetManager().TenantServiceDao().BindAppByServiceIDs(appReq.AppID, req.ServiceIDs); err != nil {
 			tx.Rollback()
 			return nil, err
