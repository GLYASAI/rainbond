--- conflicted
+++ resolved
@@ -327,15 +327,12 @@
 	// required: false
 	ServiceOrigin string `json:"service_origin" validate:"service_origin"`
 	Kind          string `json:"kind" validate:"kind|in:internal,third_party"`
-<<<<<<< HEAD
-	// V5.2 弃用
-=======
+
 	//OSType runtime os type
 	// in: body
 	// required: false
 	OSType string `json:"os_type" validate:"os_type|in:windows,linux"`
 
->>>>>>> 862c0ed5
 	ServiceLabel   string                               `json:"service_label"  validate:"service_label|in:StatelessServiceType,StatefulServiceType"`
 	NodeLabel      string                               `json:"node_label"  validate:"node_label"`
 	Operator       string                               `json:"operator"  validate:"operator"`
