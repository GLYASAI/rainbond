--- conflicted
+++ resolved
@@ -74,15 +74,7 @@
 		}
 		return ok
 	}
-<<<<<<< HEAD
-
-	// update app ConfigGroups
-	app, err := handler.GetApplicationHandler().UpdateConfigGroup(appID, configGroupname, &updateReq)
-	if err != nil {
-		httputil.ReturnBcodeError(r, w, err)
-		return
-	}
-	httputil.ReturnSuccess(r, w, app)
+	return false
 }
 
 // DeleteConfigGroup -
@@ -97,7 +89,4 @@
 		return
 	}
 	httputil.ReturnSuccess(r, w, app)
-=======
-	return false
->>>>>>> 28c88bc1
 }