--- conflicted
+++ resolved
@@ -75,18 +75,7 @@
 		}
 		return ok
 	}
-<<<<<<< HEAD
-
-	// update app ConfigGroups
-	resp, err := handler.GetApplicationHandler().UpdateConfigGroup(appID, configGroupname, &updateReq)
-	if err != nil {
-		httputil.ReturnBcodeError(r, w, err)
-		return
-	}
-	httputil.ReturnSuccess(r, w, resp)
-=======
 	return false
->>>>>>> 6db672fe
 }
 
 // DeleteConfigGroup -
