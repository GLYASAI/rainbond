package controller

import (
	"net/http"
	"strconv"

	"github.com/go-chi/chi"
	"github.com/goodrain/rainbond/api/handler"
	"github.com/goodrain/rainbond/api/middleware"
	"github.com/goodrain/rainbond/api/model"
	dbmodel "github.com/goodrain/rainbond/db/model"
	httputil "github.com/goodrain/rainbond/util/http"
)

// ApplicationController -
type ApplicationController struct{}

// CreateApp -
func (a *ApplicationController) CreateApp(w http.ResponseWriter, r *http.Request) {
	var tenantReq model.Application
	if !httputil.ValidatorRequestStructAndErrorResponse(r, w, &tenantReq, nil) {
		return
	}

	// get current tenant
	tenant := r.Context().Value(middleware.ContextKey("tenant")).(*dbmodel.Tenants)
	tenantReq.TenantID = tenant.UUID

	// create app
	app, err := handler.GetApplicationHandler().CreateApp(&tenantReq)
	if err != nil {
		httputil.ReturnBcodeError(r, w, err)
		return
	}

	httputil.ReturnSuccess(r, w, app)
}

// UpdateApp -
func (a *ApplicationController) UpdateApp(w http.ResponseWriter, r *http.Request) {
	var updateAppReq model.UpdateAppRequest
	if !httputil.ValidatorRequestStructAndErrorResponse(r, w, &updateAppReq, nil) {
		return
	}
	app := r.Context().Value(middleware.ContextKey("application")).(*dbmodel.Application)

	// update app
	app, err := handler.GetApplicationHandler().UpdateApp(app, updateAppReq)
	if err != nil {
		httputil.ReturnBcodeError(r, w, err)
		return
	}

	httputil.ReturnSuccess(r, w, app)
}

// ListApps -
func (a *ApplicationController) ListApps(w http.ResponseWriter, r *http.Request) {
	query := r.URL.Query()
	appName := query.Get("app_name")
	pageQuery := query.Get("page")
	pageSizeQuery := query.Get("pageSize")

	page, _ := strconv.Atoi(pageQuery)
	if page == 0 {
		page = 1
	}
	pageSize, _ := strconv.Atoi(pageSizeQuery)
	if pageSize == 0 {
		pageSize = 10
	}

	// get current tenantID
	tenantID := r.Context().Value(middleware.ContextKey("tenant_id")).(string)

	// List apps
	resp, err := handler.GetApplicationHandler().ListApps(tenantID, appName, page, pageSize)
	if err != nil {
		httputil.ReturnBcodeError(r, w, err)
		return
	}

	httputil.ReturnSuccess(r, w, resp)
}

// ListServices -
func (a *ApplicationController) ListServices(w http.ResponseWriter, r *http.Request) {
	appID := chi.URLParam(r, "app_id")
	query := r.URL.Query()
	pageQuery := query.Get("page")
	pageSizeQuery := query.Get("pageSize")

	page, _ := strconv.Atoi(pageQuery)
	if page == 0 {
		page = 1
	}
	pageSize, _ := strconv.Atoi(pageSizeQuery)
	if pageSize == 0 {
		pageSize = 10
	}

	// List services
	resp, err := handler.GetServiceManager().GetServicesByAppID(appID, page, pageSize)
	if err != nil {
		httputil.ReturnBcodeError(r, w, err)
		return
	}

	httputil.ReturnSuccess(r, w, resp)
}

// DeleteApp -
func (a *ApplicationController) DeleteApp(w http.ResponseWriter, r *http.Request) {
	appID := chi.URLParam(r, "app_id")

	// Delete application
	err := handler.GetApplicationHandler().DeleteApp(appID)
	if err != nil {
		httputil.ReturnBcodeError(r, w, err)
		return
	}
	httputil.ReturnSuccess(r, w, nil)
}

<<<<<<< HEAD
// BatchBindService -
func (a *ApplicationStruct)BatchBindService(w http.ResponseWriter, r *http.Request){
	appID := chi.URLParam(r, "app_id")
	var bindServiceReq model.BindServiceRequest
	if !httputil.ValidatorRequestStructAndErrorResponse(r, w, &bindServiceReq, nil) {
		return
	}

	// bind service
	err := handler.GetApplicationHandler().BatchBindService(appID, bindServiceReq)
	if err != nil {
		httputil.ReturnBcodeError(r, w, err)
		return
	}
	httputil.ReturnSuccess(r, w, nil)
=======
func (a *ApplicationController) BatchUpdateComponentPorts(w http.ResponseWriter, r *http.Request) {
	var appPorts []*model.AppPort
	if err := httputil.ReadEntity(r, &appPorts); err != nil {
		httputil.ReturnBcodeError(r, w, err)
		return
	}
	for _, port := range appPorts {
		if err := httputil.ValidateStruct(port); err != nil {
			httputil.ReturnBcodeError(r, w, err)
			return
		}
	}

	appID := r.Context().Value(middleware.ContextKey("app_id")).(string)

	if err := handler.GetApplicationHandler().BatchUpdateComponentPorts(appID, appPorts); err != nil {
		httputil.ReturnBcodeError(r, w, err)
		return
	}

	httputil.ReturnSuccess(r, w, nil)
}

func (a *ApplicationController) GetAppStatus(w http.ResponseWriter, r *http.Request) {
	appID := r.Context().Value(middleware.ContextKey("app_id")).(string)

	res, err := handler.GetApplicationHandler().GetStatus(appID)
	if err != nil {
		httputil.ReturnBcodeError(r, w, err)
		return
	}

	httputil.ReturnSuccess(r, w, res)
>>>>>>> 2b39fdcc
}<|MERGE_RESOLUTION|>--- conflicted
+++ resolved
@@ -122,23 +122,6 @@
 	httputil.ReturnSuccess(r, w, nil)
 }
 
-<<<<<<< HEAD
-// BatchBindService -
-func (a *ApplicationStruct)BatchBindService(w http.ResponseWriter, r *http.Request){
-	appID := chi.URLParam(r, "app_id")
-	var bindServiceReq model.BindServiceRequest
-	if !httputil.ValidatorRequestStructAndErrorResponse(r, w, &bindServiceReq, nil) {
-		return
-	}
-
-	// bind service
-	err := handler.GetApplicationHandler().BatchBindService(appID, bindServiceReq)
-	if err != nil {
-		httputil.ReturnBcodeError(r, w, err)
-		return
-	}
-	httputil.ReturnSuccess(r, w, nil)
-=======
 func (a *ApplicationController) BatchUpdateComponentPorts(w http.ResponseWriter, r *http.Request) {
 	var appPorts []*model.AppPort
 	if err := httputil.ReadEntity(r, &appPorts); err != nil {
@@ -172,5 +155,21 @@
 	}
 
 	httputil.ReturnSuccess(r, w, res)
->>>>>>> 2b39fdcc
+}
+
+// BatchBindService -
+func (a *ApplicationController)BatchBindService(w http.ResponseWriter, r *http.Request){
+	appID := chi.URLParam(r, "app_id")
+	var bindServiceReq model.BindServiceRequest
+	if !httputil.ValidatorRequestStructAndErrorResponse(r, w, &bindServiceReq, nil) {
+		return
+	}
+
+	// bind service
+	err := handler.GetApplicationHandler().BatchBindService(appID, bindServiceReq)
+	if err != nil {
+		httputil.ReturnBcodeError(r, w, err)
+		return
+	}
+	httputil.ReturnSuccess(r, w, nil)
 }