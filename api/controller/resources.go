// Copyright (C) 2014-2018 Goodrain Co., Ltd.
// RAINBOND, Application Management Platform

// This program is free software: you can redistribute it and/or modify
// it under the terms of the GNU General Public License as published by
// the Free Software Foundation, either version 3 of the License, or
// (at your option) any later version. For any non-GPL usage of Rainbond,
// one or multiple Commercial Licenses authorized by Goodrain Co., Ltd.
// must be obtained first.

// This program is distributed in the hope that it will be useful,
// but WITHOUT ANY WARRANTY; without even the implied warranty of
// MERCHANTABILITY or FITNESS FOR A PARTICULAR PURPOSE. See the
// GNU General Public License for more details.

// You should have received a copy of the GNU General Public License
// along with this program. If not, see <http://www.gnu.org/licenses/>.

package controller

import (
	"fmt"
	"io/ioutil"
	"net/http"
	"os"
	"strconv"
	"strings"

	"github.com/goodrain/rainbond/api/middleware"
	api_model "github.com/goodrain/rainbond/api/model"
	dbmodel "github.com/goodrain/rainbond/db/model"

	"github.com/pquerna/ffjson/ffjson"

	"github.com/go-chi/chi"
	"github.com/jinzhu/gorm"
	validator "github.com/thedevsaddam/govalidator"

	"github.com/goodrain/rainbond/api/handler"
	httputil "github.com/goodrain/rainbond/util/http"
	"github.com/goodrain/rainbond/worker/client"

	"github.com/Sirupsen/logrus"
	"github.com/renstorm/fuzzysearch/fuzzy"
)

//V2Routes v2Routes
type V2Routes struct {
	TenantStruct
	AcpNodeStruct
	EntranceStruct
	EventLogStruct
	AppStruct
}

//Show test
func (v2 *V2Routes) Show(w http.ResponseWriter, r *http.Request) {
	// swagger:operation GET /v2/show v2 getApiVersion
	//
	// 显示当前的api version 信息
	//
	// show api version
	//
	// ---
	// produces:
	// - application/json
	// - application/xml
	// responses:
	//   default:
	//     schema:
	//       "$ref": "#/responses/commandResponse"
	//     description: 统一返回格式
	w.Write([]byte("v2 urls"))
}

// show health status
func (v2 *V2Routes) Health(w http.ResponseWriter, r *http.Request) {
	httputil.ReturnSuccess(r, w, map[string]string{"status": "health", "info": "api service health"})
<<<<<<< HEAD
}

func (v2 *V2Routes) AlertManagerWebHook(w http.ResponseWriter, r *http.Request) {
	fmt.Println("=======>webhook")
	in, err := ioutil.ReadAll(r.Body)
	if err != nil {
		fmt.Println(err)
		httputil.ReturnError(r, w, 400, "")
		return
	}
	fmt.Println("=====>body")
	fmt.Println(string(in))
	httputil.ReturnSuccess(r, w, "")

=======
>>>>>>> 0ed9ead3
}

func (v2 *V2Routes) Version(w http.ResponseWriter, r *http.Request) {
	httputil.ReturnSuccess(r, w, map[string]string{"version": os.Getenv("RELEASE_DESC")})
}

//TenantStruct tenant struct
type TenantStruct struct {
	StatusCli *client.AppRuntimeSyncClient
}

//AllTenantResources GetResources
func (t *TenantStruct) AllTenantResources(w http.ResponseWriter, r *http.Request) {
	tenants, err := handler.GetTenantManager().GetTenants()
	if err != nil {
		msg := httputil.ResponseBody{
			Msg: fmt.Sprintf("get tenant error, %v", err),
		}
		httputil.Return(r, w, 500, msg)
	}
	ts := &api_model.TotalStatsInfo{}
	for _, tenant := range tenants {
		services, err := handler.GetServiceManager().GetService(tenant.UUID)
		if err != nil {
			msg := httputil.ResponseBody{
				Msg: fmt.Sprintf("get service error, %v", err),
			}
			httputil.Return(r, w, 500, msg)
		}
		statsInfo, _ := handler.GetTenantManager().StatsMemCPU(services)
		statsInfo.UUID = tenant.UUID
		ts.Data = append(ts.Data, statsInfo)
	}
	httputil.ReturnSuccess(r, w, ts.Data)
}

//TenantResources TenantResources
func (t *TenantStruct) TenantResources(w http.ResponseWriter, r *http.Request) {
	// swagger:operation POST /v2/resources/tenants v2 tenantResources
	//
	// 租户资源使用情况
	//
	// get tenant resources
	//
	// ---
	// produces:
	// - application/json
	// - application/xml
	//
	// responses:
	//   default:
	//     schema:
	//       "$ref": "#/responses/commandResponse"
	//     description: 统一返回格式
	var tr api_model.TenantResources
	ok := httputil.ValidatorRequestStructAndErrorResponse(r, w, &tr.Body, nil)
	if !ok {
		return
	}
	rep, err := handler.GetTenantManager().GetTenantsResources(&tr)
	if err != nil {
		httputil.ReturnError(r, w, 500, fmt.Sprintf("get resources error, %v", err))
		return
	}
	var re []map[string]interface{}
	for _, v := range rep {
		if v != nil {
			re = append(re, v)
		}
	}
	httputil.ReturnSuccess(r, w, re)
	return
}

//ServiceResources ServiceResources
func (t *TenantStruct) ServiceResources(w http.ResponseWriter, r *http.Request) {
	// swagger:operation POST /v2/resources/services v2 serviceResources
	//
	// 应用资源使用情况
	//
	// get service resources
	//
	// ---
	// produces:
	// - application/json
	// - application/xml
	//
	// responses:
	//   default:
	//     schema:
	//       "$ref": "#/responses/commandResponse"
	//     description: 统一返回格式
	var tr api_model.ServicesResources
	ok := httputil.ValidatorRequestStructAndErrorResponse(r, w, &tr.Body, nil)
	if !ok {
		return
	}
	rep, err := handler.GetTenantManager().GetServicesResources(&tr)
	if err != nil {
		httputil.ReturnError(r, w, 500, fmt.Sprintf("get resources error, %v", err))
		return
	}
	httputil.ReturnSuccess(r, w, rep)
	return
}

//TenantsQuery TenantsQuery
func (t *TenantStruct) TenantsQuery(w http.ResponseWriter, r *http.Request) {
	// swagger:operation GET /v2/tenants/query/{tenant_name} v2 tenants
	//
	// 租户带资源列表
	//
	// get tenant resources
	//
	// ---
	// produces:
	// - application/json
	// - application/xml
	//
	// parameters:
	// - name: tenant_name
	//   in: path
	//   description: '123'
	//   required: true
	//   type: string
	//   format: string
	//
	// responses:
	//   default:
	//     schema:
	//       "$ref": "#/responses/commandResponse"
	//     description: 统一返回格式

	tenantName := strings.TrimSpace(chi.URLParam(r, "tenant_name"))

	rep, err := handler.GetTenantManager().GetTenantsName()
	if err != nil {
		httputil.ReturnError(r, w, 500, fmt.Sprintf("get tenants names error, %v", err))
		return
	}

	result := fuzzy.Find(tenantName, rep) // [cartwheel wheel]
	httputil.ReturnSuccess(r, w, result)
	return
}

//TenantsGetByName TenantsGetByName
func (t *TenantStruct) TenantsGetByName(w http.ResponseWriter, r *http.Request) {
	// swagger:operation GET /v2/tenants/{tenant_name}/res v2 tenants
	//
	// 租户带资源单个
	//
	// get tenant resources
	//
	// ---
	// produces:
	// - application/json
	// - application/xml
	//
	// parameters:
	// - name: tenant_name
	//   in: path
	//   description: '123'
	//   required: true
	//   type: string
	//   format: string
	//
	// responses:
	//   default:
	//     schema:
	//       "$ref": "#/responses/commandResponse"
	//     description: 统一返回格式

	tenantName := strings.TrimSpace(chi.URLParam(r, "tenant_name"))

	v, err := handler.GetTenantManager().GetTenantsByName(tenantName)
	if err != nil {
		httputil.ReturnError(r, w, 404, fmt.Sprintf("get tenants names error, %v", err))
		return
	}
	logrus.Infof("query tenant from db by name %s ,got %v", tenantName, v)

	tenantServiceRes, err := handler.GetServiceManager().GetTenantRes(v.UUID)
	if err != nil {
		httputil.ReturnError(r, w, 500, fmt.Sprintf("get tenants service total resources  error, %v", err))
		return
	}
	tenantServiceRes.UUID = v.UUID
	tenantServiceRes.Name = v.Name
	tenantServiceRes.EID = v.EID

	httputil.ReturnSuccess(r, w, tenantServiceRes)
	return
}

//TenantsWithResource TenantsWithResource
func (t *TenantStruct) TenantsWithResource(w http.ResponseWriter, r *http.Request) {
	// swagger:operation GET /v2/resources/tenants/res/page/{curPage}/size/{pageLen} v2 PagedTenantResList
	//
	// 租户带资源列表
	//
	// get paged tenant resources
	//
	// ---
	// produces:
	// - application/json
	// - application/xml
	//
	// parameters:
	// - name: curPage
	//   in: path
	//   description: '123'
	//   required: true
	//   type: string
	//   format: string
	// - name: pageLen
	//   in: path
	//   description: '25'
	//   required: true
	//   type: string
	//   format: string
	//
	// responses:
	//   default:
	//     schema:
	//       "$ref": "#/responses/commandResponse"
	//     description: 统一返回格式

	pageLenStr := strings.TrimSpace(chi.URLParam(r, "pageLen"))
	curPageStr := strings.TrimSpace(chi.URLParam(r, "curPage"))

	pageLen, err := strconv.Atoi(pageLenStr)
	if err != nil {
		httputil.ReturnError(r, w, 400, fmt.Sprintf("bad request, %v", err))
		return
	}
	curPage, err := strconv.Atoi(curPageStr)
	if err != nil {
		httputil.ReturnError(r, w, 400, fmt.Sprintf("bad request, %v", err))
		return
	}
	resource, count, err := handler.GetServiceManager().GetPagedTenantRes((curPage-1)*pageLen, pageLen)
	if err != nil {
		httputil.ReturnError(r, w, 500, fmt.Sprintf("get tenants  error, %v", err))
		return
	}
	var ret api_model.PagedTenantResList
	ret.List = resource
	ret.Length = count
	httputil.ReturnSuccess(r, w, ret)
	return
}

//SumTenants 统计租户数量
func (t *TenantStruct) SumTenants(w http.ResponseWriter, r *http.Request) {
	// swagger:operation GET /v2/resources/tenants/sum v2 sumTenants
	//
	// 获取租户数量
	//
	// get tenant resources
	//
	// ---
	// produces:
	// - application/json
	// - application/xml
	//
	// responses:
	//   default:
	//     schema:
	//       "$ref": "#/responses/commandResponse"
	//     description: 统一返回格式

	s, err := handler.GetTenantManager().TenantsSum()
	if err != nil {
		httputil.ReturnError(r, w, 500, fmt.Sprintf("sum tenants error, %v", err))
		return
	}
	rc := make(map[string]int)
	rc["num"] = s
	httputil.ReturnSuccess(r, w, rc)
}

//Tenant Tenant
func (t *TenantStruct) Tenant(w http.ResponseWriter, r *http.Request) {
	switch r.Method {
	case "POST":
		t.AddTenant(w, r)
	case "GET":
		t.GetTenants(w, r)
	}
}

//AddTenant AddTenant
func (t *TenantStruct) AddTenant(w http.ResponseWriter, r *http.Request) {
	// swagger:operation POST /v2/tenants v2 addTenant
	//
	// 添加租户信息
	//
	// add tenant
	//
	// ---
	// consumes:
	// - application/json
	// - application/x-protobuf
	//
	// produces:
	// - application/json
	// - application/xml
	//
	// responses:
	//   default:
	//     schema:
	//       "$ref": "#/responses/commandResponse"
	//     description: 统一返回格式
	var ts api_model.AddTenantStruct
	ok := httputil.ValidatorRequestStructAndErrorResponse(r, w, &ts.Body, nil)
	if !ok {
		return
	}
	var dbts dbmodel.Tenants
	if ts.Body.Eid != "" {
		//新接口
		//TODO:生成tenant_id and tenant_name
		id, name, errN := handler.GetServiceManager().CreateTenandIDAndName(ts.Body.Eid)
		if errN != nil {
			httputil.ReturnError(r, w, 500, fmt.Sprintf("create tenant error, %v", errN))
			return
		}
		dbts.EID = ts.Body.Eid
		if ts.Body.TenantName == "" {
			dbts.Name = name
		} else {
			dbts.Name = ts.Body.TenantName
			name = ts.Body.TenantName
		}
		if ts.Body.TenantID == "" {
			dbts.UUID = id
		} else {
			dbts.UUID = ts.Body.TenantID
			id = ts.Body.TenantID
		}
		if err := handler.GetServiceManager().CreateTenant(&dbts); err != nil {
			if strings.HasSuffix(err.Error(), "is exist") {
				httputil.ReturnError(r, w, 400, err.Error())
				return
			}
			httputil.ReturnError(r, w, 500, fmt.Sprintf("create tenant error, %v", err))
			return
		}
		rc := make(map[string]string)
		rc["tenant_id"] = id
		rc["tenang_name"] = name
		rc["eid"] = ts.Body.Eid
		httputil.ReturnSuccess(r, w, rc)
		return
	}
	if ts.Body.TenantID != "" && ts.Body.TenantName != "" {
		//兼容旧接口
		dbts.Name = ts.Body.TenantName
		dbts.UUID = ts.Body.TenantID
		if err := handler.GetServiceManager().CreateTenant(&dbts); err != nil {
			if strings.HasSuffix(err.Error(), "is exist") {
				httputil.ReturnError(r, w, 400, err.Error())
				return
			}
			httputil.ReturnError(r, w, 500, fmt.Sprintf("create tenant error, %v", err))
			return
		}
		httputil.ReturnSuccess(r, w, nil)
		return
	}
	if ts.Body.Eid == "" && (ts.Body.TenantID == "" || ts.Body.TenantName == "") {
		httputil.ReturnError(r, w, 400, "args error")
		return
	}
	httputil.ReturnError(r, w, 400, "args error, need eid or tenatn_id / tenant_name")
	return
}

//GetTenants GetTenants
func (t *TenantStruct) GetTenants(w http.ResponseWriter, r *http.Request) {
	// swagger:operation GET /v2/tenants v2 getTenants
	//
	// 获取所有租户信息
	//
	// get tenant
	//
	// ---
	// consumes:
	// - application/json
	// - application/x-protobuf
	//
	// produces:
	// - application/json
	// - application/xml
	//
	// responses:
	//   default:
	//     schema:
	//       "$ref": "#/responses/commandResponse"
	//     description: 统一返回格式
	value := r.FormValue("eid")
	id := len(value)
	if id == 0 {
		tenants, err := handler.GetTenantManager().GetTenants()
		if err != nil {
			httputil.ReturnError(r, w, 500, "get tenant error")
			return
		}
		httputil.ReturnSuccess(r, w, tenants)
		return
	}

	tenants, err := handler.GetTenantManager().GetTenantsByEid(value)
	if err != nil {
		httputil.ReturnError(r, w, 500, "get tenant error")
		return
	}
	httputil.ReturnSuccess(r, w, tenants)
}

//DeleteTenant DeleteTenant
func (t *TenantStruct) DeleteTenant(w http.ResponseWriter, r *http.Request) {
	w.Write([]byte("delete tenant"))
}

//UpdateTenant UpdateTenant
func (t *TenantStruct) UpdateTenant(w http.ResponseWriter, r *http.Request) {
	w.Write([]byte("update tenant"))
}

//ServicesCount Get all apps and status
func (t *TenantStruct) ServicesCount(w http.ResponseWriter, r *http.Request) {
	allStatus := t.StatusCli.GetAllStatus()
	var closed int
	var running int
	var abnormal int
	for _, v := range allStatus {
		switch v {
		case "closed":
			closed++
		case "running":
			running++
		case "abnormal":
			abnormal++
		}
	}
	serviceCount := map[string]int{"total": len(allStatus), "running": running, "closed": closed, "abnormal": abnormal}
	httputil.ReturnSuccess(r, w, serviceCount)
}

//ServicesInfo GetServiceInfo
func (t *TenantStruct) ServicesInfo(w http.ResponseWriter, r *http.Request) {
	// swagger:operation GET /v2/tenants/{tenant_name}/services v2 getServiceInfo
	//
	// 获取租户所有应用信息
	//
	// get services info in tenant
	//
	// ---
	// consumes:
	// - application/json
	// - application/x-protobuf
	//
	// produces:
	// - application/json
	// - application/xml
	//
	// responses:
	//   default:
	//     schema:
	//       "$ref": "#/responses/commandResponse"
	//     description: 统一返回格式
	tenantID := r.Context().Value(middleware.ContextKey("tenant_id")).(string)
	services, err := handler.GetServiceManager().GetService(tenantID)
	if err != nil {
		httputil.ReturnError(r, w, 500, "get tenant services error")
		return
	}
	httputil.ReturnSuccess(r, w, services)
	return
}

//CreateService create Service
func (t *TenantStruct) CreateService(w http.ResponseWriter, r *http.Request) {
	// swagger:operation POST /v2/tenants/{tenant_name}/services v2 createService
	//
	// 创建应用
	//
	// create service
	//
	// ---
	// consumes:
	// - application/json
	// - application/x-protobuf
	//
	// produces:
	// - application/json
	// - application/xml
	//
	// responses:
	//   default:
	//     schema:
	//       "$ref": "#/responses/commandResponse"
	//     description: 统一返回格式

	logrus.Debugf("trans create service service")
	var ss api_model.ServiceStruct
	body, err := ioutil.ReadAll(r.Body)
	if err != nil {
		httputil.ReturnError(r, w, 500, err.Error())
		return
	}
	err = ffjson.Unmarshal(body, &ss)
	if err != nil {
		httputil.ReturnError(r, w, 500, err.Error())
		return
	}
	logrus.Debugf("data is %v", ss)

	tenantID := r.Context().Value(middleware.ContextKey("tenant_id")).(string)
	ss.TenantID = tenantID
	logrus.Debugf("begin to create service")
	if err := handler.GetServiceManager().ServiceCreate(&ss); err != nil {
		httputil.ReturnError(r, w, 500, fmt.Sprintf("create service error, %v", err))
		return
	}
	httputil.ReturnSuccess(r, w, nil)
}

//UpdateService create Service
func (t *TenantStruct) UpdateService(w http.ResponseWriter, r *http.Request) {
	// swagger:operation PUT /v2/tenants/{tenant_name}/services/{service_alias} v2 updateService
	//
	// 应用更新
	//
	// update service
	//
	// ---
	// consumes:
	// - application/json
	// - application/x-protobuf
	//
	// produces:
	// - application/json
	// - application/xml
	//
	// responses:
	//   default:
	//     schema:
	//       "$ref": "#/responses/commandResponse"
	//     description: 统一返回格式

	logrus.Debugf("trans update service service")
	//目前提供三个元素的修改
	rules := validator.MapData{
		"container_cmd":    []string{},
		"image_name":       []string{},
		"container_memory": []string{},
	}
	//对应前方三个元素
	//mm := []string{"image_name", "container_cmd", "container_memory"}
	data, ok := httputil.ValidatorRequestMapAndErrorResponse(r, w, rules, nil)
	if !ok {
		return
	}
	serviceID := r.Context().Value(middleware.ContextKey("service_id")).(string)
	data["service_id"] = serviceID
	logrus.Debugf("begin to update service")
	if err := handler.GetServiceManager().ServiceUpdate(data); err != nil {
		httputil.ReturnError(r, w, 500, fmt.Sprintf("update service error, %v", err))
		return
	}
	httputil.ReturnSuccess(r, w, nil)
}

//SetLanguage SetLanguage
func (t *TenantStruct) SetLanguage(w http.ResponseWriter, r *http.Request) {
	// swagger:operation POST  /v2/tenants/{tenant_name}/services/{service_alias}/language v2 setLanguage
	//
	// 设置应用语言
	//
	// set language
	//
	// ---
	// consumes:
	// - application/json
	// - application/x-protobuf
	//
	// produces:
	// - application/json
	// - application/xml
	//
	// responses:
	//   default:
	//     schema:
	//       "$ref": "#/responses/commandResponse"
	//     description: 统一返回格式
	logrus.Debugf("trans language set service")
	rules := validator.MapData{
		"language": []string{"required"},
	}
	langS := &api_model.LanguageSet{}
	data, ok := httputil.ValidatorRequestMapAndErrorResponse(r, w, rules, nil)
	if !ok {
		return
	}
	langS.Language = data["language"].(string)
	langS.ServiceID = r.Context().Value(middleware.ContextKey("service_id")).(string)
	if err := handler.GetServiceManager().LanguageSet(langS); err != nil {
		httputil.ReturnError(r, w, 500, "set language error.")
		return
	}
	httputil.ReturnSuccess(r, w, nil)
	return
}

//StatusService StatusService
func (t *TenantStruct) StatusService(w http.ResponseWriter, r *http.Request) {
	// swagger:operation GET /v2/tenants/{tenant_name}/services/{service_alias}/status v2 serviceStatus
	//
	// 获取应用状态
	//
	// get service status
	//
	// ---
	// consumes:
	// - application/json
	// - application/x-protobuf
	//
	// produces:
	// - application/json
	// - application/xml
	//
	// responses:
	//   default:
	//     schema:
	//       "$ref": "#/responses/commandResponse"
	//     description: 统一返回格式
	serviceID := r.Context().Value(middleware.ContextKey("service_id")).(string)
	statusList, err := handler.GetServiceManager().GetStatus(serviceID)
	if err != nil {
		httputil.ReturnError(r, w, 500, fmt.Sprintf("get service list error,%v", err))
		return
	}
	httputil.ReturnSuccess(r, w, statusList)
	return
}

//PostStatusService PostStatusService
func (t *TenantStruct) PostStatusService(w http.ResponseWriter, r *http.Request) {
	logrus.Debugf("in status service serviceID")
}

//StatusServiceList service list status
func (t *TenantStruct) StatusServiceList(w http.ResponseWriter, r *http.Request) {
	// swagger:operation POST /v2/tenants/{tenant_name}/services_status v2 serviceStatuslist
	//
	// 获取应用状态
	//
	// get service statuslist
	//
	// ---
	// consumes:
	// - application/json
	// - application/x-protobuf
	//
	// produces:
	// - application/json
	// - application/xml
	//
	// responses:
	//   default:
	//     schema:
	//       "$ref": "#/responses/commandResponse"
	//     description: 统一返回格式
	var services api_model.StatusServiceListStruct
	ok := httputil.ValidatorRequestStructAndErrorResponse(r, w, &services.Body, nil)
	if !ok {
		return
	}
	//logrus.Info(services.Body.ServiceIDs)
	serviceList := services.Body.ServiceIDs
	tenantID := r.Context().Value(middleware.ContextKey("tenant_id")).(string)
	statusList := handler.GetServiceManager().GetServicesStatus(tenantID, serviceList)
	var info = make([]map[string]string, 0)
	if statusList != nil {
		for k, v := range statusList {
			info = append(info, map[string]string{"service_id": k, "status": v, "status_cn": TransStatus(v)})
		}
	}
	httputil.ReturnSuccess(r, w, info)
}

//ServiceLabel label
func (t *TenantStruct) ServiceLabel(w http.ResponseWriter, r *http.Request) {
	switch r.Method {
	case "PUT":
		t.UpdateServiceLabel(w, r)
	case "POST":
		t.AddServiceLabel(w, r)
	}
}

//AddServiceLabel AddServiceLabel
func (t *TenantStruct) AddServiceLabel(w http.ResponseWriter, r *http.Request) {
	// swagger:operation POST  /v2/tenants/{tenant_name}/services/{service_alias}/service-label v2 addServiceLabel
	//
	// 添加应用标签
	//
	// add service label
	//
	// ---
	// consumes:
	// - application/json
	// - application/x-protobuf
	//
	// produces:
	// - application/json
	// - application/xml
	//
	// responses:
	//   default:
	//     schema:
	//       "$ref": "#/responses/commandResponse"
	//     description: 统一返回格式
	rules := validator.MapData{
		"label_values": []string{"required"},
	}
	data, ok := httputil.ValidatorRequestMapAndErrorResponse(r, w, rules, nil)
	if !ok {
		return
	}
	var valueList []string
	valueList = append(valueList, data["label_values"].(string))
	serviceID := r.Context().Value(middleware.ContextKey("service_id")).(string)
	if err := handler.GetServiceManager().AddLabel("service", serviceID, valueList); err != nil {
		httputil.ReturnError(r, w, 500, fmt.Sprintf("add service label error, %v", err))
		return
	}
	httputil.ReturnSuccess(r, w, nil)
}

//UpdateServiceLabel UpdateServiceLabel
func (t *TenantStruct) UpdateServiceLabel(w http.ResponseWriter, r *http.Request) {
	// swagger:operation PUT /v2/tenants/{tenant_name}/services/{service_alias}/service-label v2 updateServiceLabel
	//
	// 更新应用标签
	//
	// delete service label
	//
	// ---
	// consumes:
	// - application/json
	// - application/x-protobuf
	//
	// produces:
	// - application/json
	// - application/xml
	//
	// responses:
	//   default:
	//     schema:
	//       "$ref": "#/responses/commandResponse"
	//     description: 统一返回格式
	rules := validator.MapData{
		"label_values": []string{"required"},
	}
	data, ok := httputil.ValidatorRequestMapAndErrorResponse(r, w, rules, nil)
	if !ok {
		return
	}
	value := data["label_values"].(string)
	serviceID := r.Context().Value(middleware.ContextKey("service_id")).(string)
	if err := handler.GetServiceManager().UpdateServiceLabel(serviceID, value); err != nil {
		httputil.ReturnError(r, w, 500, fmt.Sprintf("update service label error, %v", err))
		return
	}
	httputil.ReturnSuccess(r, w, nil)
}

//NodeLabel label
func (t *TenantStruct) NodeLabel(w http.ResponseWriter, r *http.Request) {
	switch r.Method {
	case "DELETE":
		t.DeleteNodeLabel(w, r)
	case "POST":
		t.AddNodeLabel(w, r)
	}
}

//AddNodeLabel AddNodeLabel
func (t *TenantStruct) AddNodeLabel(w http.ResponseWriter, r *http.Request) {
	// swagger:operation POST  /v2/tenants/{tenant_name}/services/{service_alias}/node-label v2 addNodeLabel
	//
	// 添加节点标签
	//
	// add node label
	//
	// ---
	// consumes:
	// - application/json
	// - application/x-protobuf
	//
	// produces:
	// - application/json
	// - application/xml
	//
	// responses:
	//   default:
	//     schema:
	//       "$ref": "#/responses/commandResponse"
	//     description: 统一返回格式

	var labels api_model.AddNodeLabelStruct
	ok := httputil.ValidatorRequestStructAndErrorResponse(r, w, &labels.Body, nil)
	if !ok {
		return
	}
	//logrus.Info(labels.Body.LabelValues)
	valueList := labels.Body.LabelValues
	serviceID := r.Context().Value(middleware.ContextKey("service_id")).(string)
	if err := handler.GetServiceManager().AddLabel("node", serviceID, valueList); err != nil {
		httputil.ReturnError(r, w, 500, fmt.Sprintf("add node label failure, %v", err))
		return
	}
	httputil.ReturnSuccess(r, w, nil)
}

//DeleteNodeLabel DeleteLabel
func (t *TenantStruct) DeleteNodeLabel(w http.ResponseWriter, r *http.Request) {
	// swagger:operation DELETE  /v2/tenants/{tenant_name}/services/{service_alias}/node-label v2 deleteNodeLabel
	//
	// 删除节点标签
	//
	// delete node label
	//
	// ---
	// consumes:
	// - application/json
	// - application/x-protobuf
	//
	// produces:
	// - application/json
	// - application/xml
	//
	// responses:
	//   default:
	//     schema:
	//       "$ref": "#/responses/commandResponse"
	//     description: 统一返回格式

	var labels api_model.AddNodeLabelStruct
	ok := httputil.ValidatorRequestStructAndErrorResponse(r, w, &labels.Body, nil)
	if !ok {
		return
	}
	//logrus.Info(labels.Body.LabelValues)
	valueList := labels.Body.LabelValues
	serviceID := r.Context().Value(middleware.ContextKey("service_id")).(string)
	if err := handler.GetServiceManager().DeleteLabel("node", serviceID, valueList); err != nil {
		httputil.ReturnError(r, w, 500, fmt.Sprintf("delete node label failure, %v", err))
		return
	}
	httputil.ReturnSuccess(r, w, nil)
}

//StatusContainerID StatusContainerID
func (t *TenantStruct) StatusContainerID(w http.ResponseWriter, r *http.Request) {
	w.Write([]byte("status container IDs list"))
}

//SingleServiceInfo SingleServiceInfo
func (t *TenantStruct) SingleServiceInfo(w http.ResponseWriter, r *http.Request) {
	switch r.Method {
	case "DELETE":
		t.DeleteSingleServiceInfo(w, r)
	case "GET":
		t.GetSingleServiceInfo(w, r)
	}
}

//GetSingleServiceInfo GetSingleServiceInfo
func (t *TenantStruct) GetSingleServiceInfo(w http.ResponseWriter, r *http.Request) {
	// swagger:operation GET /v2/tenants/{tenant_name}/services/{service_alias} v2 getService
	//
	// 获取应用信息
	//
	// get service info
	//
	// ---
	// consumes:
	// - application/json
	// - application/x-protobuf
	//
	// produces:
	// - application/json
	// - application/xml
	//
	// responses:
	//   default:
	//     schema:
	//       "$ref": "#/responses/commandResponse"
	//     description: 统一返回格式

	tenantID := r.Context().Value(middleware.ContextKey("tenant_id")).(string)
	serviceID := r.Context().Value(middleware.ContextKey("service_id")).(string)
	tenantName := r.Context().Value(middleware.ContextKey("tenant_name")).(string)
	serviceName := r.Context().Value(middleware.ContextKey("service_alias")).(string)
	result := make(map[string]string)
	result["tenantName"] = tenantName
	result["serviceAlias"] = serviceName
	result["tenantId"] = tenantID
	result["serviceId"] = serviceID
	httputil.ReturnSuccess(r, w, result)
}

//DeleteSingleServiceInfo DeleteService
// swagger:operation DELETE /v2/tenants/{tenant_name}/services/{service_alias} v2 deleteService
//
// 删除应用
//
// delete service
//
// ---
// consumes:
// - application/json
// - application/x-protobuf
//
// produces:
// - application/json
// - application/xml
//
// responses:
//   default:
//     schema:
//       "$ref": "#/responses/commandResponse"
//     description: 统一返回格式
func (t *TenantStruct) DeleteSingleServiceInfo(w http.ResponseWriter, r *http.Request) {
	serviceID := r.Context().Value(middleware.ContextKey("service_id")).(string)
	if err := handler.GetServiceManager().TransServieToDelete(serviceID); err != nil {
		if err == fmt.Errorf("unclosed") {
			httputil.ReturnError(r, w, 400, fmt.Sprintf("Service must be closed"))
			return
		}
		httputil.ReturnError(r, w, 500, fmt.Sprintf("delete service error, %v", err))
		return
	}
	httputil.ReturnSuccess(r, w, nil)
}

//Dependency Dependency
func (t *TenantStruct) Dependency(w http.ResponseWriter, r *http.Request) {
	switch r.Method {
	case "DELETE":
		t.DeleteDependency(w, r)
	case "POST":
		t.AddDependency(w, r)
	}
}

//AddDependency AddDependency
// swagger:operation POST /v2/tenants/{tenant_name}/services/{service_alias}/dependency v2 addDependency
//
// 增加应用依赖关系
//
// add dependency
//
// ---
// consumes:
// - application/json
// - application/x-protobuf
//
// produces:
// - application/json
// - application/xml
//
// responses:
//   default:
//     schema:
//       "$ref": "#/responses/commandResponse"
//     description: 统一返回格式
func (t *TenantStruct) AddDependency(w http.ResponseWriter, r *http.Request) {
	rules := validator.MapData{
		"dep_service_id":   []string{"required"},
		"dep_service_type": []string{"required"},
		"dep_order":        []string{},
	}
	data, ok := httputil.ValidatorRequestMapAndErrorResponse(r, w, rules, nil)
	if !ok {
		return
	}
	ds := &api_model.DependService{
		TenantID:       r.Context().Value(middleware.ContextKey("tenant_id")).(string),
		ServiceID:      r.Context().Value(middleware.ContextKey("service_id")).(string),
		DepServiceID:   data["dep_service_id"].(string),
		DepServiceType: data["dep_service_type"].(string),
	}
	if err := handler.GetServiceManager().ServiceDepend("add", ds); err != nil {
		httputil.ReturnError(r, w, 500, fmt.Sprintf("add dependency error, %v", err))
		return
	}
	httputil.ReturnSuccess(r, w, nil)
}

//DeleteDependency DeleteDependency
// swagger:operation DELETE /v2/tenants/{tenant_name}/services/{service_alias}/dependency v2 deleteDependency
//
// 删除应用依赖关系
//
// delete dependency
//
// ---
// consumes:
// - application/json
// - application/x-protobuf
//
// produces:
// - application/json
// - application/xml
//
// responses:
//   default:
//     schema:
//       "$ref": "#/responses/commandResponse"
//     description: 统一返回格式
func (t *TenantStruct) DeleteDependency(w http.ResponseWriter, r *http.Request) {
	logrus.Debugf("trans delete depend service ")
	rules := validator.MapData{
		"dep_service_id":   []string{"required"},
		"dep_service_type": []string{},
		"dep_order":        []string{},
	}
	data, ok := httputil.ValidatorRequestMapAndErrorResponse(r, w, rules, nil)
	if !ok {
		return
	}
	ds := &api_model.DependService{
		TenantID:     r.Context().Value(middleware.ContextKey("tenant_id")).(string),
		ServiceID:    r.Context().Value(middleware.ContextKey("service_id")).(string),
		DepServiceID: data["dep_service_id"].(string),
	}
	if err := handler.GetServiceManager().ServiceDepend("delete", ds); err != nil {
		httputil.ReturnError(r, w, 500, fmt.Sprintf("delete dependency error, %v", err))
		return
	}
	httputil.ReturnSuccess(r, w, nil)
}

//Env Env
func (t *TenantStruct) Env(w http.ResponseWriter, r *http.Request) {
	switch r.Method {
	case "DELETE":
		t.DeleteEnv(w, r)
	case "POST":
		t.AddEnv(w, r)
	case "PUT":
		t.UpdateEnv(w, r)
	}
}

//AddEnv AddEnv
// swagger:operation POST /v2/tenants/{tenant_name}/services/{service_alias}/env v2 addEnv
//
// 增加环境变量
//
// add env var
//
// ---
// consumes:
// - application/json
// - application/x-protobuf
//
// produces:
// - application/json
// - application/xml
//
// responses:
//   default:
//     schema:
//       "$ref": "#/responses/commandResponse"
//     description: 统一返回格式
func (t *TenantStruct) AddEnv(w http.ResponseWriter, r *http.Request) {
	var envM api_model.AddTenantServiceEnvVar
	if !httputil.ValidatorRequestStructAndErrorResponse(r, w, &envM, nil) {
		return
	}
	tenantID := r.Context().Value(middleware.ContextKey("tenant_id")).(string)
	serviceID := r.Context().Value(middleware.ContextKey("service_id")).(string)
	var envD dbmodel.TenantServiceEnvVar
	envD.AttrName = envM.AttrName
	envD.AttrValue = envM.AttrValue
	envD.TenantID = tenantID
	envD.ServiceID = serviceID
	envD.ContainerPort = envM.ContainerPort
	envD.IsChange = envM.IsChange
	envD.Name = envM.Name
	envD.Scope = envM.Scope
	if err := handler.GetServiceManager().EnvAttr("add", &envD); err != nil {
		logrus.Errorf("Add env error, %v", err)
		httputil.ReturnError(r, w, 500, fmt.Sprintf("Add env error, %v", err))
		return
	}
	httputil.ReturnSuccess(r, w, nil)
}

//UpdateEnv UpdateEnv
// swagger:operation PUT /v2/tenants/{tenant_name}/services/{service_alias}/env v2 update Env
//
// 修改环境变量
//
// update env var
//
// ---
// consumes:
// - application/json
// - application/x-protobuf
//
// produces:
// - application/json
// - application/xml
//
// responses:
//   default:
//     schema:
//       "$ref": "#/responses/commandResponse"
//     description: 统一返回格式
func (t *TenantStruct) UpdateEnv(w http.ResponseWriter, r *http.Request) {
	var envM api_model.AddTenantServiceEnvVar
	if !httputil.ValidatorRequestStructAndErrorResponse(r, w, &envM, nil) {
		return
	}
	tenantID := r.Context().Value(middleware.ContextKey("tenant_id")).(string)
	serviceID := r.Context().Value(middleware.ContextKey("service_id")).(string)
	var envD dbmodel.TenantServiceEnvVar
	envD.AttrName = envM.AttrName
	envD.AttrValue = envM.AttrValue
	envD.TenantID = tenantID
	envD.ServiceID = serviceID
	envD.ContainerPort = envM.ContainerPort
	envD.IsChange = envM.IsChange
	envD.Name = envM.Name
	envD.Scope = envM.Scope
	if err := handler.GetServiceManager().EnvAttr("update", &envD); err != nil {
		logrus.Errorf("update env error, %v", err)
		httputil.ReturnError(r, w, 500, fmt.Sprintf("update env error, %v", err))
		return
	}
	httputil.ReturnSuccess(r, w, nil)
}

//DeleteEnv DeleteEnv
// swagger:operation DELETE /v2/tenants/{tenant_name}/services/{service_alias}/env v2 deleteEnv
//
// 删除环境变量
//
// delete env var
//
// ---
// consumes:
// - application/json
// - application/x-protobuf
//
// produces:
// - application/json
// - application/xml
//
// responses:
//   default:
//     schema:
//       "$ref": "#/responses/commandResponse"
//     description: 统一返回格式
func (t *TenantStruct) DeleteEnv(w http.ResponseWriter, r *http.Request) {
	var envM api_model.DelTenantServiceEnvVar
	if !httputil.ValidatorRequestStructAndErrorResponse(r, w, &envM, nil) {
		return
	}
	tenantID := r.Context().Value(middleware.ContextKey("tenant_id")).(string)
	serviceID := r.Context().Value(middleware.ContextKey("service_id")).(string)
	envM.TenantID = tenantID
	envM.ServiceID = serviceID
	var envD dbmodel.TenantServiceEnvVar
	envD.AttrName = envM.AttrName
	envD.AttrValue = envM.AttrValue
	envD.TenantID = tenantID
	envD.ServiceID = serviceID
	envD.ContainerPort = envM.ContainerPort
	envD.IsChange = envM.IsChange
	envD.Name = envM.Name
	envD.Scope = envM.Scope
	if err := handler.GetServiceManager().EnvAttr("delete", &envD); err != nil {
		logrus.Errorf("delete env error, %v", err)
		if err.Error() == gorm.ErrRecordNotFound.Error() {
			httputil.ReturnError(r, w, 404, "service port "+err.Error())
			return
		}
		httputil.ReturnError(r, w, 500, fmt.Sprintf("Delete env error, %v", err))
		return
	}
	httputil.ReturnSuccess(r, w, nil)
}

//Ports 应用端口控制器
func (t *TenantStruct) Ports(w http.ResponseWriter, r *http.Request) {
	switch r.Method {
	case "DELETE":
		t.deletePortController(w, r)
	case "POST":
		t.addPortController(w, r)
	case "PUT":
		t.updatePortController(w, r)
	}
}

//PutPorts PortVar
// swagger:operation PUT /v2/tenants/{tenant_name}/services/{service_alias}/ports v2 updatePort
//
// 更新应用端口信息(旧)
//
// update port
//
// ---
// consumes:
// - application/json
// - application/x-protobuf
//
// produces:
// - application/json
// - application/xml
//
// responses:
//   default:
//     schema:
//       "$ref": "#/responses/commandResponse"
//     description: 统一返回格式
func (t *TenantStruct) PutPorts(w http.ResponseWriter, r *http.Request) {
	tenantID := r.Context().Value(middleware.ContextKey("tenant_id")).(string)
	serviceID := r.Context().Value(middleware.ContextKey("service_id")).(string)
	var ports api_model.ServicePorts
	if ok := httputil.ValidatorRequestStructAndErrorResponse(r, w, &ports, nil); !ok {
		return
	}
	if err := handler.GetServiceManager().PortVar("update", tenantID, serviceID, &ports, 0); err != nil {
		logrus.Errorf("update port error. %v", err)
		httputil.ReturnError(r, w, 500, err.Error())
		return
	}
	httputil.ReturnSuccess(r, w, nil)
}

//AddPortVar PortVar
// swagger:operation POST /v2/tenants/{tenant_name}/services/{service_alias}/ports v2 addPort
//
// 增加应用端口,默认关闭对内和对外选项，需要开启使用相应接口
//
// add port
//
// ---
// consumes:
// - application/json
// - application/x-protobuf
//
// produces:
// - application/json
// - application/xml
//
// responses:
//   default:
//     schema:
//       "$ref": "#/responses/commandResponse"
//     description: 统一返回格式
func (t *TenantStruct) addPortController(w http.ResponseWriter, r *http.Request) {
	tenantID := r.Context().Value(middleware.ContextKey("tenant_id")).(string)
	serviceID := r.Context().Value(middleware.ContextKey("service_id")).(string)
	var ports api_model.ServicePorts
	if ok := httputil.ValidatorRequestStructAndErrorResponse(r, w, &ports, nil); !ok {
		return
	}
	if err := handler.GetServiceManager().PortVar("add", tenantID, serviceID, &ports, 0); err != nil {
		logrus.Errorf("add port error. %v", err)
		httputil.ReturnError(r, w, 500, err.Error())
		return
	}
	httputil.ReturnSuccess(r, w, ports.Port)
}

//UpdatePortVar PortVar
// swagger:operation PUT /v2/tenants/{tenant_name}/services/{service_alias}/ports/{port} v2 updatePort
//
// 更新应用端口信息
//
// update port
//
// ---
// consumes:
// - application/json
// - application/x-protobuf
//
// produces:
// - application/json
// - application/xml
//
// responses:
//   default:
//     schema:
//       "$ref": "#/responses/commandResponse"
//     description: 统一返回格式
func (t *TenantStruct) updatePortController(w http.ResponseWriter, r *http.Request) {
	tenantID := r.Context().Value(middleware.ContextKey("tenant_id")).(string)
	serviceID := r.Context().Value(middleware.ContextKey("service_id")).(string)
	portStr := chi.URLParam(r, "port")
	oldPort, err := strconv.Atoi(portStr)
	if err != nil {
		httputil.ReturnError(r, w, 400, "port must be a number")
		return
	}
	var ports api_model.ServicePorts
	if ok := httputil.ValidatorRequestStructAndErrorResponse(r, w, &ports, nil); !ok {
		return
	}
	if err := handler.GetServiceManager().PortVar("update", tenantID, serviceID, &ports, oldPort); err != nil {
		logrus.Errorf("update port error. %v", err)
		httputil.ReturnError(r, w, 500, err.Error())
		return
	}
	httputil.ReturnSuccess(r, w, nil)
}

//DeletePortVar PortVar
// swagger:operation DELETE /v2/tenants/{tenant_name}/services/{service_alias}/ports/{port} v2 deletePort
//
// 删除端口变量
//
// delete port
//
// ---
// Consumes:
// - application/json
// - application/x-protobuf
//
// produces:
// - application/json
// - application/xml
//
// responses:
//   default:
//     schema:
//       "$ref": "#/responses/commandResponse"
//     description: 统一返回格式
func (t *TenantStruct) deletePortController(w http.ResponseWriter, r *http.Request) {
	tenantID := r.Context().Value(middleware.ContextKey("tenant_id")).(string)
	serviceID := r.Context().Value(middleware.ContextKey("service_id")).(string)
	portStr := chi.URLParam(r, "port")
	oldPort, err := strconv.Atoi(portStr)
	if err != nil {
		httputil.ReturnError(r, w, 400, "port must be a number")
		return
	}
	var port = &api_model.TenantServicesPort{
		TenantID:      tenantID,
		ServiceID:     serviceID,
		ContainerPort: oldPort,
	}
	var ports api_model.ServicePorts
	ports.Port = append(ports.Port, port)
	if err := handler.GetServiceManager().PortVar("delete", tenantID, serviceID, &ports, oldPort); err != nil {
		if err.Error() == gorm.ErrRecordNotFound.Error() {
			httputil.ReturnError(r, w, 404, "port can not found")
			return
		}
		httputil.ReturnError(r, w, 500, err.Error())
		return
	}
	httputil.ReturnSuccess(r, w, nil)
}

//PortOuterController 开关端口对外服务
// swagger:operation PUT /v2/tenants/{tenant_name}/services/{service_alias}/ports/{port}/outer v2 PortOuterController
//
// 开关端口对外服务，应用无需重启自动生效
//
// add port
//
// ---
// Consumes:
// - application/json
// - application/x-protobuf
//
// produces:
// - application/json
// - application/xml
//
// responses:
//   default:
//     schema:
//       "$ref": "#/responses/commandResponse"
//     description: 统一返回格式
func (t *TenantStruct) PortOuterController(w http.ResponseWriter, r *http.Request) {
	var data api_model.ServicePortInnerOrOuter
	if !httputil.ValidatorRequestStructAndErrorResponse(r, w, &(data.Body), nil) {
		return
	}
	serviceID := r.Context().Value(middleware.ContextKey("service_id")).(string)
	tenantName := r.Context().Value(middleware.ContextKey("tenant_name")).(string)
	portStr := chi.URLParam(r, "port")
	containerPort, err := strconv.Atoi(portStr)
	if err != nil {
		httputil.ReturnError(r, w, 400, "port must be a number")
		return
	}
	vsPort, protocol, errV := handler.GetServiceManager().PortOuter(tenantName, serviceID, data.Body.Operation, containerPort)
	if errV != nil {
		if strings.HasSuffix(errV.Error(), gorm.ErrRecordNotFound.Error()) {
			httputil.ReturnError(r, w, 404, errV.Error())
			return
		}
		httputil.ReturnError(r, w, 500, errV.Error())
		return
	}
	rc := make(map[string]string)
	domain := os.Getenv("EX_DOMAIN")
	if domain == "" {
		httputil.ReturnError(r, w, 500, "have no EX_DOMAIN")
		return
	}
	mm := strings.Split(domain, ":")
	if protocol == "http" || protocol == "https" {
		rc["domain"] = mm[0]
		if len(mm) == 2 {
			rc["port"] = mm[1]
		} else {
			rc["port"] = "10080"
		}
	} else if vsPort != nil && vsPort.Port != 0 {
		rc["domain"] = mm[0]
		rc["port"] = fmt.Sprintf("%v", vsPort.Port)
	}
	httputil.ReturnSuccess(r, w, rc)
}

//PortInnerController 开关端口对内服务
// swagger:operation PUT /v2/tenants/{tenant_name}/services/{service_alias}/ports/{port}/inner v2 PortInnerController
//
// 开关对内服务，应用无需重启，自动生效
//
// add port
//
// ---
// Consumes:
// - application/json
// - application/x-protobuf
//
// produces:
// - application/json
// - application/xml
//
// responses:
//   default:
//     schema:
//       "$ref": "#/responses/commandResponse"
//     description: 统一返回格式
func (t *TenantStruct) PortInnerController(w http.ResponseWriter, r *http.Request) {
	var data api_model.ServicePortInnerOrOuter
	if !httputil.ValidatorRequestStructAndErrorResponse(r, w, &(data.Body), nil) {
		return
	}
	serviceID := r.Context().Value(middleware.ContextKey("service_id")).(string)
	tenantName := r.Context().Value(middleware.ContextKey("tenant_name")).(string)
	portStr := chi.URLParam(r, "port")
	containerPort, err := strconv.Atoi(portStr)
	if err != nil {
		httputil.ReturnError(r, w, 400, "port must be a number")
		return
	}
	if err := handler.GetServiceManager().PortInner(tenantName, serviceID, data.Body.Operation, containerPort); err != nil {
		if err.Error() == gorm.ErrRecordNotFound.Error() {
			httputil.ReturnError(r, w, 404, "service port "+err.Error())
			return
		} else if err.Error() == "already open" || err.Error() == "already close" {
			httputil.Return(r, w, 200, httputil.ResponseBody{Msg: err.Error()})
			return
		} else {
			httputil.ReturnError(r, w, 500, err.Error())
			return
		}
	}
	httputil.ReturnSuccess(r, w, nil)
}

//ChangeLBPort change lb mapping port
//only support change to existing port in this tenants
func (t *TenantStruct) ChangeLBPort(w http.ResponseWriter, r *http.Request) {
	serviceID := r.Context().Value(middleware.ContextKey("service_id")).(string)
	tenantID := r.Context().Value(middleware.ContextKey("tenant_id")).(string)
	portStr := chi.URLParam(r, "port")
	containerPort, err := strconv.Atoi(portStr)
	if err != nil {
		httputil.ReturnError(r, w, 400, "port must be a number")
		return
	}
	var data api_model.ServiceLBPortChange
	if !httputil.ValidatorRequestStructAndErrorResponse(r, w, &(data.Body), nil) {
		return
	}
	mapport, errc := handler.GetServiceManager().ChangeLBPort(tenantID, serviceID, containerPort, data.Body.ChangePort)
	if errc != nil {
		errc.Handle(r, w)
		return
	}
	httputil.ReturnSuccess(r, w, mapport)
}

//Pods pods
// swagger:operation GET  /v2/tenants/{tenant_name}/services/{service_alias}/pods v2 getPodsInfo
//
// 获取pods信息
//
// get pods info
//
// ---
// consumes:
// - application/json
// - application/x-protobuf
//
// produces:
// - application/json
// - application/xml
//
// responses:
//   default:
//     schema:
//       "$ref": "#/responses/commandResponse"
//     description: 统一返回格式
func (t *TenantStruct) Pods(w http.ResponseWriter, r *http.Request) {
	serviceID := r.Context().Value(middleware.ContextKey("service_id")).(string)
	pods, err := handler.GetServiceManager().GetPods(serviceID)
	if err != nil {
		if err.Error() == gorm.ErrRecordNotFound.Error() {
			logrus.Error("record notfound:", err)
			httputil.ReturnError(r, w, 404, fmt.Sprintf("get pods error, %v", err))
			return
		}
		logrus.Error("get pods error:", err)
		httputil.ReturnError(r, w, 500, fmt.Sprintf("get pods error, %v", err))
		return
	}
	httputil.ReturnSuccess(r, w, pods)
}

//Probe probe
func (t *TenantStruct) Probe(w http.ResponseWriter, r *http.Request) {
	switch r.Method {
	case "PUT":
		t.UpdateProbe(w, r)
	case "DELETE":
		t.DeleteProbe(w, r)
	case "POST":
		t.AddProbe(w, r)
	}
}

//AddProbe add probe
// swagger:operation POST /v2/tenants/{tenant_name}/services/{service_alias}/probe v2 addProbe
//
// 增加应用探针
//
// add probe
//
// ---
// consumes:
// - application/json
// - application/x-protobuf
//
// produces:
// - application/json
// - application/xml
//
// responses:
//   default:
//     schema:
//       "$ref": "#/responses/commandResponse"
//     description: 统一返回格式
func (t *TenantStruct) AddProbe(w http.ResponseWriter, r *http.Request) {
	serviceID := r.Context().Value(middleware.ContextKey("service_id")).(string)
	var tsp api_model.ServiceProbe
	if ok := httputil.ValidatorRequestStructAndErrorResponse(r, w, &tsp, nil); !ok {
		return
	}
	var tspD dbmodel.ServiceProbe
	tspD.ServiceID = serviceID
	tspD.Cmd = tsp.Cmd
	tspD.FailureThreshold = tsp.FailureThreshold
	tspD.HTTPHeader = tsp.HTTPHeader
	tspD.InitialDelaySecond = tsp.InitialDelaySecond
	tspD.IsUsed = tsp.IsUsed
	tspD.Mode = tsp.Mode
	tspD.Path = tsp.Path
	tspD.PeriodSecond = tsp.PeriodSecond
	tspD.Port = tsp.Port
	tspD.ProbeID = tsp.ProbeID
	tspD.Scheme = tsp.Scheme
	tspD.SuccessThreshold = tsp.SuccessThreshold
	tspD.TimeoutSecond = tsp.TimeoutSecond
	//注意端口问题
	if err := handler.GetServiceManager().ServiceProbe(&tspD, "add"); err != nil {
		httputil.ReturnError(r, w, 500, fmt.Sprintf("add service probe error, %v", err))
		return
	}
}

//UpdateProbe update probe
// swagger:operation PUT /v2/tenants/{tenant_name}/services/{service_alias}/probe v2 updateProbe
//
// 更新应用探针信息, *注意此处为全量更新
//
// update probe
//
// ---
// consumes:
// - application/json
// - application/x-protobuf
//
// produces:
// - application/json
// - application/xml
//
// responses:
//   default:
//     schema:
//       "$ref": "#/responses/commandResponse"
//     description: 统一返回格式
func (t *TenantStruct) UpdateProbe(w http.ResponseWriter, r *http.Request) {
	serviceID := r.Context().Value(middleware.ContextKey("service_id")).(string)
	var tsp api_model.ServiceProbe
	if ok := httputil.ValidatorRequestStructAndErrorResponse(r, w, &tsp, nil); !ok {
		return
	}
	var tspD dbmodel.ServiceProbe
	tspD.ServiceID = serviceID
	tspD.Cmd = tsp.Cmd
	tspD.FailureThreshold = tsp.FailureThreshold
	tspD.HTTPHeader = tsp.HTTPHeader
	tspD.InitialDelaySecond = tsp.InitialDelaySecond
	tspD.IsUsed = tsp.IsUsed
	tspD.Mode = tsp.Mode
	tspD.Path = tsp.Path
	tspD.PeriodSecond = tsp.PeriodSecond
	tspD.Port = tsp.Port
	tspD.ProbeID = tsp.ProbeID
	tspD.Scheme = tsp.Scheme
	tspD.SuccessThreshold = tsp.SuccessThreshold
	tspD.TimeoutSecond = tsp.TimeoutSecond
	//注意端口问题
	if err := handler.GetServiceManager().ServiceProbe(&tspD, "update"); err != nil {
		if err.Error() == gorm.ErrRecordNotFound.Error() {
			httputil.ReturnError(r, w, 404, fmt.Sprintf("update prob error, %v", err))
			return
		}
		httputil.ReturnError(r, w, 500, fmt.Sprintf("update service probe error, %v", err))
		return
	}
}

//DeleteProbe delete probe
// swagger:operation DELETE /v2/tenants/{tenant_name}/services/{service_alias}/probe v2 deleteProbe
//
// 删除应用探针
//
// delete probe
//
// ---
// consumes:
// - application/json
// - application/x-protobuf
//
// produces:
// - application/json
// - application/xml
//
// responses:
//   default:
//     schema:
//       "$ref": "#/responses/commandResponse"
//     description: 统一返回格式
func (t *TenantStruct) DeleteProbe(w http.ResponseWriter, r *http.Request) {
	serviceID := r.Context().Value(middleware.ContextKey("service_id")).(string)
	var tsp api_model.ServiceProbe
	if ok := httputil.ValidatorRequestStructAndErrorResponse(r, w, &tsp, nil); !ok {
		return
	}
	var tspD dbmodel.ServiceProbe
	tspD.ServiceID = serviceID
	tspD.ProbeID = tsp.ProbeID
	//注意端口问题
	if err := handler.GetServiceManager().ServiceProbe(&tspD, "delete"); err != nil {
		if err.Error() == gorm.ErrRecordNotFound.Error() {
			httputil.ReturnError(r, w, 404, fmt.Sprintf("delete prob error, %v", err))
			return
		}
		httputil.ReturnError(r, w, 500, fmt.Sprintf("delete service probe error, %v", err))
		return
	}
}

//Port Port
func (t *TenantStruct) Port(w http.ResponseWriter, r *http.Request) {
	switch r.Method {
	case "PUT":
		t.UpdatePort(w, r)
	case "DELETE":
		t.DeletePort(w, r)
	case "POST":
		t.AddPort(w, r)
	}
}

//AddPort add port
func (t *TenantStruct) AddPort(w http.ResponseWriter, r *http.Request) {
}

//DeletePort delete port
func (t *TenantStruct) DeletePort(w http.ResponseWriter, r *http.Request) {
}

//UpdatePort Update port
func (t *TenantStruct) UpdatePort(w http.ResponseWriter, r *http.Request) {
}

//SingleTenantResources SingleTenantResources
// swagger:operation GET /v2/tenants/{tenant_name}/resources v2 singletenantResources
//
// 指定租户资源使用情况
//
// get tenant resources
//
// ---
// produces:
// - application/json
// - application/xml
// parameters:
// - name: tenant_name
//   in: path
//   description: tenant name
//   required: true
//   type: string
//
// responses:
//   default:
//     schema:
//       "$ref": "#/responses/commandResponse"
//     description: 统一返回格式
func (t *TenantStruct) SingleTenantResources(w http.ResponseWriter, r *http.Request) {
	tenantID := r.Context().Value(middleware.ContextKey("tenant_id")).(string)
	//11ms
	services, err := handler.GetServiceManager().GetService(tenantID)
	if err != nil {
		msg := httputil.ResponseBody{
			Msg: fmt.Sprintf("get service error, %v", err),
		}
		httputil.Return(r, w, 500, msg)
	}
	//19ms
	statsInfo, _ := handler.GetTenantManager().StatsMemCPU(services)
	//900ms
	statsInfo.UUID = tenantID
	httputil.ReturnSuccess(r, w, statsInfo)
	return
}

//GetSupportProtocols GetSupportProtocols
// swagger:operation GET /v2/tenants/{tenant_name}/protocols v2 getSupportProtocols
//
// 获取当前数据中心支持的protocols
//
// get region protocols
//
// ---
// produces:
// - application/json
// - application/xml
// parameters:
// - name: tenant_name
//   in: path
//   description: tenant name
//   required: true
//   type: string
//
// responses:
//   default:
//     schema:
//       "$ref": "#/responses/commandResponse"
//     description: 统一返回格式
func (t *TenantStruct) GetSupportProtocols(w http.ResponseWriter, r *http.Request) {
	rps, err := handler.GetTenantManager().GetProtocols()
	if err != nil {
		err.Handle(r, w)
		return
	}
	httputil.ReturnSuccess(r, w, rps)
	return
}

//TransPlugins transPlugins
// swagger:operation POST /v2/tenants/{tenant_name}/transplugins v2 transPlugins
//
// 安装云帮默认plugins
//
// trans plugins
//
// ---
// produces:
// - application/json
// - application/xml
// parameters:
// - name: tenant_name
//   in: path
//   description: tenant name
//   required: true
//   type: string
//
// responses:
//   default:
//     schema:
//       "$ref": "#/responses/commandResponse"
//     description: 统一返回格式
func (t *TenantStruct) TransPlugins(w http.ResponseWriter, r *http.Request) {
	var tps api_model.TransPlugins
	ok := httputil.ValidatorRequestStructAndErrorResponse(r, w, &tps.Body, nil)
	if !ok {
		return
	}
	tenantID := r.Context().Value(middleware.ContextKey("tenant_id")).(string)
	tenantName := r.Context().Value(middleware.ContextKey("tenant_name")).(string)
	rc := make(map[string]string)
	err := handler.GetTenantManager().TransPlugins(tenantID, tenantName, tps.Body.FromTenantName, tps.Body.PluginsID)
	if err != nil {
		err.Handle(r, w)
		return
	}
	rc["result"] = "success"
	httputil.ReturnSuccess(r, w, rc)
	return
}<|MERGE_RESOLUTION|>--- conflicted
+++ resolved
@@ -76,7 +76,6 @@
 // show health status
 func (v2 *V2Routes) Health(w http.ResponseWriter, r *http.Request) {
 	httputil.ReturnSuccess(r, w, map[string]string{"status": "health", "info": "api service health"})
-<<<<<<< HEAD
 }
 
 func (v2 *V2Routes) AlertManagerWebHook(w http.ResponseWriter, r *http.Request) {
@@ -91,8 +90,6 @@
 	fmt.Println(string(in))
 	httputil.ReturnSuccess(r, w, "")
 
-=======
->>>>>>> 0ed9ead3
 }
 
 func (v2 *V2Routes) Version(w http.ResponseWriter, r *http.Request) {
