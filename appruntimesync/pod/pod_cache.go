--- conflicted
+++ resolved
@@ -280,11 +280,8 @@
 			Message:     c.oomInfos[ai.Hash()].Message,
 			Reason:      "OOMKilled",
 			Count:       c.oomInfos[ai.Hash()].Count,
-<<<<<<< HEAD
-=======
 			ServiceName: ai.ServiceAlias,
 			TenantName:  ai.TenantID,
->>>>>>> 9ba796de
 		})
 	default:
 		if oldai, ok := c.errorInfos[ai.Hash()]; ok && oldai != nil {
@@ -301,11 +298,8 @@
 			Message:     c.errorInfos[ai.Hash()].Message,
 			Reason:      c.errorInfos[ai.Hash()].Reason,
 			Count:       c.errorInfos[ai.Hash()].Count,
-<<<<<<< HEAD
-=======
 			ServiceName: ai.ServiceAlias,
 			TenantName:  ai.TenantID,
->>>>>>> 9ba796de
 		})
 	}
 
