--- conflicted
+++ resolved
@@ -59,11 +59,8 @@
 	LogPath                string
 	KuberentesDashboardAPI string
 	KubeConfigPath         string
-<<<<<<< HEAD
 	PrometheusEndpoint     string
-=======
 	RbdNamespace           string
->>>>>>> 57a2803f
 }
 
 //APIServer  apiserver server
@@ -114,11 +111,8 @@
 	fs.StringVar(&a.LogPath, "log-path", "/grdata/logs", "Where Docker log files and event log files are stored.")
 	fs.StringVar(&a.KubeConfigPath, "kube-config", "", "kube config file path, No setup is required to run in a cluster.")
 	fs.StringVar(&a.KuberentesDashboardAPI, "k8s-dashboard-api", "kubernetes-dashboard.rbd-system:443", "The service DNS name of Kubernetes dashboard. Default to kubernetes-dashboard.kubernetes-dashboard")
-<<<<<<< HEAD
 	fs.StringVar(&a.PrometheusEndpoint, "prom-api", "rbd-monitor:9999", "The service DNS name of Prometheus api. Default to rbd-monitor:9999")
-=======
 	fs.StringVar(&a.RbdNamespace, "rbd-namespace", "rbd-system", "rbd component namespace")
->>>>>>> 57a2803f
 }
 
 //SetLog 设置log
