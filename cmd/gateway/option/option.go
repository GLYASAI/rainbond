// Copyright (C) 2014-2018 Goodrain Co., Ltd.
// RAINBOND, Application Management Platform

// This program is free software: you can redistribute it and/or modify
// it under the terms of the GNU General Public License as published by
// the Free Software Foundation, either version 3 of the License, or
// (at your option) any later version. For any non-GPL usage of Rainbond,
// one or multiple Commercial Licenses authorized by Goodrain Co., Ltd.
// must be obtained first.

// This program is distributed in the hope that it will be useful,
// but WITHOUT ANY WARRANTY; without even the implied warranty of
// MERCHANTABILITY or FITNESS FOR A PARTICULAR PURPOSE. See the
// GNU General Public License for more details.

// You should have received a copy of the GNU General Public License
// along with this program. If not, see <http://www.gnu.org/licenses/>.

package option

import (
	"fmt"
	"os"
	"time"

	"github.com/goodrain/rainbond/util"

	"github.com/Sirupsen/logrus"
	"github.com/spf13/pflag"
)

// GWServer contains Config and LogLevel
type GWServer struct {
	Config
	LogLevel string
	Debug    bool
}

// NewGWServer creates a new option.GWServer
func NewGWServer() *GWServer {
	return &GWServer{}
}

//Config contains all configuration
type Config struct {
	K8SConfPath  string
	EtcdEndpoint []string
	EtcdTimeout  int
	EtcdCaFile   string
	EtcdCertFile string
	EtcdKeyFile  string
	ListenPorts  ListenPorts
	//This number should be, at maximum, the number of CPU cores on your system.
	WorkerProcesses    int
	WorkerRlimitNofile int
	ErrorLog           string
	WorkerConnections  int
	//essential for linux, optmized to serve many clients with each thread
	EnableEpool       bool
	EnableMultiAccept bool
	KeepaliveTimeout  int
	KeepaliveRequests int
	NginxUser         string
	ResyncPeriod      time.Duration
	// health check
	HealthPath         string
	HealthCheckTimeout time.Duration

	EnableMetrics bool

	EnableRbdEndpoints bool
	RbdEndpointsKey    string // key of Rainbond endpoints in ETCD
	EnableKApiServer   bool
	KApiServerIP       string
	EnableLangGrMe     bool
	LangGrMeIP         string
	EnableMVNGrMe      bool
	MVNGrMeIP          string
	EnableGrMe         bool
	GrMeIP             string
	EnableRepoGrMe     bool
	RepoGrMeIP         string
	NodeName           string
	HostIP             string
	IgnoreInterface    []string
	ShareMemory        uint64
	SyncRateLimit      float32
}

// ListenPorts describe the ports required to run the gateway controller
type ListenPorts struct {
	HTTP   int
	HTTPS  int
	Status int
	Stream int
	Health int
}

// AddFlags adds flags
func (g *GWServer) AddFlags(fs *pflag.FlagSet) {
	fs.StringVar(&g.LogLevel, "log-level", "debug", "the gateway log level")
<<<<<<< HEAD
	fs.StringVar(&g.K8SConfPath, "kube-conf", "", "absolute path to the kubeconfig file")
	fs.IntVar(&g.ListenPorts.Status, "status-port", 18080, `Port to use for exposing NGINX status pages.`)
=======
	fs.StringVar(&g.K8SConfPath, "kube-conf", "/opt/rainbond/etc/kubernetes/kubecfg/admin.kubeconfig", "absolute path to the kubeconfig file")
	fs.IntVar(&g.ListenPorts.Status, "status-port", 18080, `Port to use for the lua HTTP endpoint configuration.`)
	fs.IntVar(&g.ListenPorts.Stream, "stream-port", 18081, `Port to use for the lua TCP/UDP endpoint configuration.`)
	fs.IntVar(&g.ListenPorts.Health, "healthz-port", 10254, `Port to use for the healthz endpoint.`)
	fs.IntVar(&g.ListenPorts.HTTP, "service-http-port", 80, `Port to use for the http service rule`)
	fs.IntVar(&g.ListenPorts.HTTPS, "service-https-port", 443, `Port to use for the https service rule`)
>>>>>>> 5f346f59
	fs.IntVar(&g.WorkerProcesses, "worker-processes", 0, "Default get current compute cpu core number.This number should be, at maximum, the number of CPU cores on your system.")
	fs.IntVar(&g.WorkerConnections, "worker-connections", 4000, "Determines how many clients will be served by each worker process.")
	fs.IntVar(&g.WorkerRlimitNofile, "worker-rlimit-nofile", 200000, "Number of file descriptors used for Nginx. This is set in the OS with 'ulimit -n 200000'")
	fs.BoolVar(&g.EnableEpool, "enable-epool", true, "essential for linux, optmized to serve many clients with each thread")
	fs.BoolVar(&g.EnableMultiAccept, "enable-multi-accept", true, "Accept as many connections as possible, after nginx gets notification about a new connection.")
	fs.StringVar(&g.ErrorLog, "error-log", "/dev/stderr crit", "only log critical errors")
	fs.StringVar(&g.NginxUser, "nginx-user", "root", "nginx user name")
	fs.IntVar(&g.KeepaliveRequests, "keepalive-requests", 10000, "Number of requests a client can make over the keep-alive connection. ")
	fs.IntVar(&g.KeepaliveTimeout, "keepalive-timeout", 30, "Timeout for keep-alive connections. Server will close connections after this time.")
	fs.DurationVar(&g.ResyncPeriod, "resync-period", 10*time.Second, "the default resync period for any handlers added via AddEventHandler and how frequently the listener wants a full resync from the shared informer")
	// etcd
	fs.StringSliceVar(&g.EtcdEndpoint, "etcd-endpoints", []string{"http://127.0.0.1:2379"}, "etcd cluster endpoints.")
	fs.IntVar(&g.EtcdTimeout, "etcd-timeout", 10, "etcd http timeout seconds")
	// health check
	fs.StringVar(&g.HealthPath, "health-path", "/healthz", "absolute path to the kubeconfig file")
	fs.DurationVar(&g.HealthCheckTimeout, "health-check-timeout", 10, `Time limit, in seconds, for a probe to health-check-path to succeed.`)
	fs.BoolVar(&g.EnableMetrics, "enable-metrics", true, "Enables the collection of rbd-gateway metrics")
	// rainbond endpoints
	fs.BoolVar(&g.EnableRbdEndpoints, "enable-rbd-endpoints", true, "switch of Rainbond endpoints")
	fs.StringVar(&g.RbdEndpointsKey, "rbd-endpoints", "/rainbond/endpoint/", "key of Rainbond endpoints in ETCD")
	fs.BoolVar(&g.EnableKApiServer, "enable-kubeapi", false, "enable load balancing of kube-apiserver")
	fs.StringVar(&g.KApiServerIP, "kubeapi-ip", "0.0.0.0", "ip address bound by kube-apiserver")
	fs.BoolVar(&g.EnableLangGrMe, "enable-lang-grme", true, "enable load balancing of lang.goodrain.me")
	fs.StringVar(&g.LangGrMeIP, "lang-grme-ip", "0.0.0.0", "ip address bound by lang.goodrain.me")
	fs.BoolVar(&g.EnableMVNGrMe, "enable-mvn-grme", true, "enable load balancing of maven.goodrain.me")
	fs.StringVar(&g.MVNGrMeIP, "mvn-grme-ip", "0.0.0.0", "ip address bound by maven.goodrain.me")
	fs.BoolVar(&g.EnableGrMe, "enable-grme", true, "enable load balancing of goodrain.me")
	fs.StringVar(&g.GrMeIP, "grme-ip", "0.0.0.0", "ip address bound by goodrain.me")
	fs.BoolVar(&g.EnableRepoGrMe, "enable-repo-grme", true, "enable load balancing of repo.goodrain.me")
	fs.StringVar(&g.RepoGrMeIP, "repo-grme-ip", "0.0.0.0", "ip address bound by repo.goodrain.me")
	fs.StringVar(&g.NodeName, "node-name", "", "this gateway node host name")
	fs.StringVar(&g.HostIP, "node-ip", "", "this gateway node ip")
	fs.BoolVar(&g.Debug, "debug", false, "enable pprof debug")
	fs.Uint64Var(&g.ShareMemory, "max-config-share-memory", 128, "Nginx maximum Shared memory size, which should be increased for larger clusters.")
	fs.Float32Var(&g.SyncRateLimit, "sync-rate-limit", 0.3, "Define the sync frequency upper limit")
	fs.StringArrayVar(&g.IgnoreInterface, "ignore-interface", []string{"docker0", "tunl0"}, "The network interface name that ignore by gateway")
}

// SetLog sets log
func (g *GWServer) SetLog() {
	level, err := logrus.ParseLevel(g.LogLevel)
	if err != nil {
		fmt.Println("set log level error." + err.Error())
		return
	}
	logrus.SetLevel(level)
}

//CheckConfig check config
func (g *GWServer) CheckConfig() error {
	if g.NodeName == "" {
		g.NodeName, _ = os.Hostname()
	}
	if g.HostIP == "" {
		ip, err := util.LocalIP()
		if err != nil {
			logrus.Errorf("get ip failed,details %s", err.Error())
			return fmt.Errorf("get host ip failure %s", err.Error())
		}
		g.HostIP = ip.String()
	}
	return nil
}<|MERGE_RESOLUTION|>--- conflicted
+++ resolved
@@ -99,17 +99,12 @@
 // AddFlags adds flags
 func (g *GWServer) AddFlags(fs *pflag.FlagSet) {
 	fs.StringVar(&g.LogLevel, "log-level", "debug", "the gateway log level")
-<<<<<<< HEAD
-	fs.StringVar(&g.K8SConfPath, "kube-conf", "", "absolute path to the kubeconfig file")
-	fs.IntVar(&g.ListenPorts.Status, "status-port", 18080, `Port to use for exposing NGINX status pages.`)
-=======
 	fs.StringVar(&g.K8SConfPath, "kube-conf", "/opt/rainbond/etc/kubernetes/kubecfg/admin.kubeconfig", "absolute path to the kubeconfig file")
 	fs.IntVar(&g.ListenPorts.Status, "status-port", 18080, `Port to use for the lua HTTP endpoint configuration.`)
 	fs.IntVar(&g.ListenPorts.Stream, "stream-port", 18081, `Port to use for the lua TCP/UDP endpoint configuration.`)
 	fs.IntVar(&g.ListenPorts.Health, "healthz-port", 10254, `Port to use for the healthz endpoint.`)
 	fs.IntVar(&g.ListenPorts.HTTP, "service-http-port", 80, `Port to use for the http service rule`)
 	fs.IntVar(&g.ListenPorts.HTTPS, "service-https-port", 443, `Port to use for the https service rule`)
->>>>>>> 5f346f59
 	fs.IntVar(&g.WorkerProcesses, "worker-processes", 0, "Default get current compute cpu core number.This number should be, at maximum, the number of CPU cores on your system.")
 	fs.IntVar(&g.WorkerConnections, "worker-connections", 4000, "Determines how many clients will be served by each worker process.")
 	fs.IntVar(&g.WorkerRlimitNofile, "worker-rlimit-nofile", 200000, "Number of file descriptors used for Nginx. This is set in the OS with 'ulimit -n 200000'")
