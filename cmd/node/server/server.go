--- conflicted
+++ resolved
@@ -20,7 +20,7 @@
 
 import (
 	"fmt"
-	"k8s.io/client-go/pkg/api/v1"
+
 	"github.com/goodrain/rainbond/cmd/node/option"
 	"github.com/goodrain/rainbond/pkg/node/api/controller"
 	"github.com/goodrain/rainbond/pkg/node/core/job"
@@ -31,20 +31,22 @@
 	"github.com/goodrain/rainbond/pkg/node/nodeserver"
 	"github.com/goodrain/rainbond/pkg/node/statsd"
 	"github.com/prometheus/client_golang/prometheus"
+	"k8s.io/client-go/pkg/api/v1"
 
 	"github.com/Sirupsen/logrus"
 
 	eventLog "github.com/goodrain/rainbond/pkg/event"
 
+	"bytes"
+	"encoding/json"
+	"io/ioutil"
+	"net/http"
+	"os/exec"
+	"strconv"
+	"strings"
+
 	"github.com/goodrain/rainbond/pkg/node/api"
 	"github.com/goodrain/rainbond/pkg/node/event"
-	"bytes"
-	"os/exec"
-	"encoding/json"
-	"strconv"
-	"strings"
-	"net/http"
-	"io/ioutil"
 )
 
 //Run start run
@@ -90,7 +92,7 @@
 			logrus.Errorf(err.Error())
 			return err
 		}
-		if !s.HostNode.Role.HasRule("compute"){
+		if !s.HostNode.Role.HasRule("compute") {
 			getInfoForMaster(s)
 		}
 		ms.Cluster.UpdateNode(s.HostNode)
@@ -112,15 +114,10 @@
 		return err
 	}
 	//启动API服务
-<<<<<<< HEAD
 	apiManager := api.NewManager(*s.Conf, s.HostNode, ms, exporter)
-	apiManager.Start(errChan)
-=======
-	apiManager := api.NewManager(*s.Conf, s.HostNode, ms)
 	if err := apiManager.Start(errChan); err != nil {
 		return err
 	}
->>>>>>> eb93ed90
 	defer apiManager.Stop()
 	// 注册退出事件
 	//todo conf.Exit cronsun.exit 重写
@@ -146,53 +143,53 @@
 		logrus.Errorf("error get response from sysinfo script,details %s", err.Error())
 		return
 	}
-	cmd := exec.Command("bash","-c", string(b))
+	cmd := exec.Command("bash", "-c", string(b))
 
 	//cmd := exec.Command("bash", "/usr/share/gr-rainbond-node/gaops/jobs/install/manage/tasks/ex_domain.sh")
-	outbuf:=bytes.NewBuffer(nil)
-	cmd.Stderr=outbuf
-	err=cmd.Run()
+	outbuf := bytes.NewBuffer(nil)
+	cmd.Stderr = outbuf
+	err = cmd.Run()
 	if err != nil {
-		logrus.Infof("err run command ,details %s",err.Error())
+		logrus.Infof("err run command ,details %s", err.Error())
 		return
 	}
-	result:=make(map[string]string)
+	result := make(map[string]string)
 
-	out:=outbuf.Bytes()
-	logrus.Infof("get system info is %s ",string(out))
-	err=json.Unmarshal(out,&result)
+	out := outbuf.Bytes()
+	logrus.Infof("get system info is %s ", string(out))
+	err = json.Unmarshal(out, &result)
 	if err != nil {
-		logrus.Infof("err unmarshal shell output ,details %s",err.Error())
+		logrus.Infof("err unmarshal shell output ,details %s", err.Error())
 		return
 	}
-	s.HostNode.NodeStatus=&v1.NodeStatus{
-		NodeInfo:v1.NodeSystemInfo{
-			KernelVersion:result["KERNEL"],
-			Architecture:result["PLATFORM"],
-			OperatingSystem:result["OS"],
-			KubeletVersion:"N/A",
+	s.HostNode.NodeStatus = &v1.NodeStatus{
+		NodeInfo: v1.NodeSystemInfo{
+			KernelVersion:   result["KERNEL"],
+			Architecture:    result["PLATFORM"],
+			OperatingSystem: result["OS"],
+			KubeletVersion:  "N/A",
 		},
 	}
-	if cpuStr,ok:=result["LOGIC_CORES"];ok{
-		if cpu,err:=strconv.Atoi(cpuStr);err==nil{
-			logrus.Infof("server cpu is %v",cpu)
-			s.HostNode.AvailableCPU=int64(cpu)
+	if cpuStr, ok := result["LOGIC_CORES"]; ok {
+		if cpu, err := strconv.Atoi(cpuStr); err == nil {
+			logrus.Infof("server cpu is %v", cpu)
+			s.HostNode.AvailableCPU = int64(cpu)
 			s.HostNode.NodeStatus.Allocatable.Cpu().Set(int64(cpu))
 		}
 	}
 
-	if memStr,ok:=result["MEMORY"];ok{
-		memStr=strings.Replace(memStr," ","",-1)
-		memStr=strings.Replace(memStr,"G","",-1)
-		memStr=strings.Replace(memStr,"B","",-1)
-		if mem,err:=strconv.ParseFloat(memStr,64);err==nil{
-			s.HostNode.AvailableMemory=int64(mem*1024*1024*1024)
-			s.HostNode.NodeStatus.Allocatable.Memory().SetScaled(int64(mem*1024*1024*1024),0)
-		}else {
-			logrus.Warnf("get master memory info failed ,details %s",err.Error())
+	if memStr, ok := result["MEMORY"]; ok {
+		memStr = strings.Replace(memStr, " ", "", -1)
+		memStr = strings.Replace(memStr, "G", "", -1)
+		memStr = strings.Replace(memStr, "B", "", -1)
+		if mem, err := strconv.ParseFloat(memStr, 64); err == nil {
+			s.HostNode.AvailableMemory = int64(mem * 1024 * 1024 * 1024)
+			s.HostNode.NodeStatus.Allocatable.Memory().SetScaled(int64(mem*1024*1024*1024), 0)
+		} else {
+			logrus.Warnf("get master memory info failed ,details %s", err.Error())
 		}
 	}
-	logrus.Infof("memory is %v",s.HostNode.AvailableMemory)
+	logrus.Infof("memory is %v", s.HostNode.AvailableMemory)
 	s.Update()
 
 }