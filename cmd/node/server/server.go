// RAINBOND, Application Management Platform
// Copyright (C) 2014-2017 Goodrain Co., Ltd.

// This program is free software: you can redistribute it and/or modify
// it under the terms of the GNU General Public License as published by
// the Free Software Foundation, either version 3 of the License, or
// (at your option) any later version. For any non-GPL usage of Rainbond,
// one or multiple Commercial Licenses authorized by Goodrain Co., Ltd.
// must be obtained first.

// This program is distributed in the hope that it will be useful,
// but WITHOUT ANY WARRANTY; without even the implied warranty of
// MERCHANTABILITY or FITNESS FOR A PARTICULAR PURPOSE. See the
// GNU General Public License for more details.

// You should have received a copy of the GNU General Public License
// along with this program. If not, see <http://www.gnu.org/licenses/>.

package server

import (
	"fmt"

	"github.com/goodrain/rainbond/cmd/node/option"
	"github.com/goodrain/rainbond/pkg/node/api/controller"
	"github.com/goodrain/rainbond/pkg/node/core/job"
	"github.com/goodrain/rainbond/pkg/node/core/k8s"
	"github.com/goodrain/rainbond/pkg/node/core/store"
	"github.com/goodrain/rainbond/pkg/node/masterserver"
	"github.com/goodrain/rainbond/pkg/node/nodeserver"

	"github.com/Sirupsen/logrus"

	eventLog "github.com/goodrain/rainbond/pkg/event"

	"github.com/goodrain/rainbond/pkg/node/api"
	"github.com/goodrain/rainbond/pkg/node/event"
)

//Run start run
func Run(c *option.Conf) error {
	errChan := make(chan error, 1)
	err := eventLog.NewManager(eventLog.EventConfig{
		EventLogServers: c.EventLogServer,
		DiscoverAddress: c.Etcd.Endpoints,
	})
	if err != nil {
		logrus.Errorf("error creating eventlog manager")
	}
	defer eventLog.CloseManager()

	// init etcd client
	if err = store.NewClient(c); err != nil {
		return fmt.Errorf("Connect to ETCD %s failed: %s",
			c.Etcd.Endpoints, err)
	}
	if c.K8SConfPath != "" {
		if err := k8s.NewK8sClient(c); err != nil {
			return fmt.Errorf("Connect to K8S %s failed: %s",
				c.K8SConfPath, err)
		}
	} else {
		return fmt.Errorf("Connect to K8S %s failed: kubeconfig file not found",
			c.K8SConfPath)
	}

	s, err := nodeserver.NewNodeServer(c) //todo 配置文件 done
	if err != nil {
		return err
	}
	if err := s.Run(); err != nil {
		logrus.Errorf(err.Error())
		return err
	}
	//master服务在node服务之后启动
	var ms *masterserver.MasterServer
	if c.RunMode == "master" {
		ms, err = masterserver.NewMasterServer(s.HostNode, k8s.K8S.Clientset)
		if err != nil {
			logrus.Errorf(err.Error())
			return err
		}
		if err := ms.Start(); err != nil {
			logrus.Errorf(err.Error())
			return err
		}
		event.On(event.EXIT, ms.Stop)
	}
	//mysql init
<<<<<<< HEAD
	// dbconfig := config.Config{
	// 	DBType:              c.DBType,
	// 	MysqlConnectionInfo: c.DBConnectionInfo,
	// }
	// if err := db.CreateManager(dbconfig); err != nil {
	// 	logrus.Warnf("create db manager error, %v", err)
	// 	logrus.Warnf("Ignore this db error for node main functions, but discover services in this node will not work.")
	// 	//return err
	// }
	// defer db.CloseManager()
=======
	dbconfig := config.Config{
		DBType:              c.DBType,
		MysqlConnectionInfo: c.DBConnectionInfo,
	}
	if err := db.CreateManager(dbconfig); err != nil {
		logrus.Warnf("create db manager error, %v", err)
		logrus.Warnf("Ignore this db error for node main functions, but discover services in this node may be influenced.")
		//return err
	}
	defer db.CloseManager()
>>>>>>> 5c8884dc
	//启动API服务
	apiManager := api.NewManager(*s.Conf, s.HostNode, ms)
	apiManager.Start(errChan)
	defer apiManager.Stop()

	// 注册退出事件
	//todo conf.Exit cronsun.exit 重写
	event.On(event.EXIT, s.Stop, option.Exit, job.Exit, controller.Exist)
	// 监听退出信号
	event.Wait()
	// 处理退出事件
	event.Emit(event.EXIT, nil)
	logrus.Infof("exit success")
	logrus.Info("See you next time!")
	return nil
}<|MERGE_RESOLUTION|>--- conflicted
+++ resolved
@@ -86,30 +86,7 @@
 		}
 		event.On(event.EXIT, ms.Stop)
 	}
-	//mysql init
-<<<<<<< HEAD
-	// dbconfig := config.Config{
-	// 	DBType:              c.DBType,
-	// 	MysqlConnectionInfo: c.DBConnectionInfo,
-	// }
-	// if err := db.CreateManager(dbconfig); err != nil {
-	// 	logrus.Warnf("create db manager error, %v", err)
-	// 	logrus.Warnf("Ignore this db error for node main functions, but discover services in this node will not work.")
-	// 	//return err
-	// }
-	// defer db.CloseManager()
-=======
-	dbconfig := config.Config{
-		DBType:              c.DBType,
-		MysqlConnectionInfo: c.DBConnectionInfo,
-	}
-	if err := db.CreateManager(dbconfig); err != nil {
-		logrus.Warnf("create db manager error, %v", err)
-		logrus.Warnf("Ignore this db error for node main functions, but discover services in this node may be influenced.")
-		//return err
-	}
-	defer db.CloseManager()
->>>>>>> 5c8884dc
+
 	//启动API服务
 	apiManager := api.NewManager(*s.Conf, s.HostNode, ms)
 	apiManager.Start(errChan)
