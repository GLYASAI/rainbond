// RAINBOND, Application Management Platform
// Copyright (C) 2014-2017 Goodrain Co., Ltd.

// This program is free software: you can redistribute it and/or modify
// it under the terms of the GNU General Public License as published by
// the Free Software Foundation, either version 3 of the License, or
// (at your option) any later version. For any non-GPL usage of Rainbond,
// one or multiple Commercial Licenses authorized by Goodrain Co., Ltd.
// must be obtained first.

// This program is distributed in the hope that it will be useful,
// but WITHOUT ANY WARRANTY; without even the implied warranty of
// MERCHANTABILITY or FITNESS FOR A PARTICULAR PURPOSE. See the
// GNU General Public License for more details.

// You should have received a copy of the GNU General Public License
// along with this program. If not, see <http://www.gnu.org/licenses/>.

package server

import (
	"fmt"
	"k8s.io/client-go/pkg/api/v1"
	"github.com/goodrain/rainbond/cmd/node/option"
	"github.com/goodrain/rainbond/pkg/node/api/controller"
	"github.com/goodrain/rainbond/pkg/node/core/job"
	"github.com/goodrain/rainbond/pkg/node/core/k8s"
	"github.com/goodrain/rainbond/pkg/node/core/store"
	"github.com/goodrain/rainbond/pkg/node/masterserver"
	"github.com/goodrain/rainbond/pkg/node/nodeserver"

	"github.com/Sirupsen/logrus"

	eventLog "github.com/goodrain/rainbond/pkg/event"

	"github.com/goodrain/rainbond/pkg/node/api"
	"github.com/goodrain/rainbond/pkg/node/event"
	"bytes"
	"os/exec"
	"encoding/json"
	"strconv"
	"strings"
	"net/http"
	"io/ioutil"
)

//Run start run
func Run(c *option.Conf) error {
	errChan := make(chan error, 1)
	err := eventLog.NewManager(eventLog.EventConfig{
		EventLogServers: c.EventLogServer,
		DiscoverAddress: c.Etcd.Endpoints,
	})
	if err != nil {
		logrus.Errorf("error creating eventlog manager")
	}
	defer eventLog.CloseManager()

	// init etcd client
	if err = store.NewClient(c); err != nil {
		return fmt.Errorf("Connect to ETCD %s failed: %s",
			c.Etcd.Endpoints, err)
	}
	if c.K8SConfPath != "" {
		if err := k8s.NewK8sClient(c); err != nil {
			return fmt.Errorf("Connect to K8S %s failed: %s",
				c.K8SConfPath, err)
		}
	} else {
		return fmt.Errorf("Connect to K8S %s failed: kubeconfig file not found",
			c.K8SConfPath)
	}

	s, err := nodeserver.NewNodeServer(c) //todo 配置文件 done
	if err != nil {
		return err
	}
	if err := s.Run(); err != nil {
		logrus.Errorf(err.Error())
		return err
	}
	//master服务在node服务之后启动
	var ms *masterserver.MasterServer
	if c.RunMode == "master" {
		ms, err = masterserver.NewMasterServer(s.HostNode, k8s.K8S.Clientset)
		if err != nil {
			logrus.Errorf(err.Error())
			return err
		}
		if !s.HostNode.Role.HasRule("compute"){
			getInfoForMaster(s)
		}
		ms.Cluster.UpdateNode(s.HostNode)
		if err := ms.Start(); err != nil {
			logrus.Errorf(err.Error())
			return err
		}
		event.On(event.EXIT, ms.Stop)
	}
	//启动API服务
	apiManager := api.NewManager(*s.Conf, s.HostNode, ms)
	if err := apiManager.Start(errChan); err != nil {
		return err
	}
	defer apiManager.Stop()
	// 注册退出事件
	//todo conf.Exit cronsun.exit 重写
	event.On(event.EXIT, s.Stop, option.Exit, job.Exit, controller.Exist)
	// 监听退出信号
	event.Wait()
	// 处理退出事件
	event.Emit(event.EXIT, nil)
	logrus.Infof("exit success")
	logrus.Info("See you next time!")
	return nil
}
func getInfoForMaster(s *nodeserver.NodeServer) {
<<<<<<< HEAD
	resp, err := http.Get("http://repo.goodrain.com/gaops/jobs/cron/check/manage/sys.sh")
=======
	resp, err := http.Get("http://repo.goodrain.com/release/3.4.1/gaops/jobs/cron/check/manage/sys.sh")
>>>>>>> fb9da87f
	if err != nil {
		logrus.Errorf("error get sysinfo script,details %s", err.Error())
		return
	}
	defer resp.Body.Close()

	b, err := ioutil.ReadAll(resp.Body)
	if err != nil {
		logrus.Errorf("error get response from sysinfo script,details %s", err.Error())
		return
	}
	cmd := exec.Command("bash","-c", string(b))

	//cmd := exec.Command("bash", "/usr/share/gr-rainbond-node/gaops/jobs/install/manage/tasks/ex_domain.sh")
	outbuf:=bytes.NewBuffer(nil)
	cmd.Stderr=outbuf
	err=cmd.Run()
	if err != nil {
		logrus.Infof("err run command ,details %s",err.Error())
		return
	}
	result:=make(map[string]string)

	out:=outbuf.Bytes()
	logrus.Infof("get system info is %s ",string(out))
	err=json.Unmarshal(out,&result)
	if err != nil {
		logrus.Infof("err unmarshal shell output ,details %s",err.Error())
		return
	}
	s.HostNode.NodeStatus=&v1.NodeStatus{
		NodeInfo:v1.NodeSystemInfo{
			KernelVersion:result["KERNEL"],
			Architecture:result["PLATFORM"],
<<<<<<< HEAD
			OSImage:result["OS"],
			//OperatingSystem:result["OS"],
=======
			OperatingSystem:result["OS"],
>>>>>>> fb9da87f
			KubeletVersion:"N/A",
		},
	}
	if cpuStr,ok:=result["LOGIC_CORES"];ok{
		if cpu,err:=strconv.Atoi(cpuStr);err==nil{
			logrus.Infof("server cpu is %v",cpu)
			s.HostNode.AvailableCPU=int64(cpu)
			s.HostNode.NodeStatus.Allocatable.Cpu().Set(int64(cpu))
		}
	}
	if memStr,ok:=result["MEMORY"];ok{
		memStr=strings.Replace(memStr," ","",-1)
		memStr=strings.Replace(memStr,"G","",-1)
		memStr=strings.Replace(memStr,"B","",-1)
		if mem,err:=strconv.Atoi(memStr);err==nil{
			s.HostNode.AvailableMemory=int64(mem*1024*1024*1024)
			s.HostNode.NodeStatus.Allocatable.Memory().SetScaled(int64(mem*1024*1024*1024),0)
		}
	}
	s.Update()

}<|MERGE_RESOLUTION|>--- conflicted
+++ resolved
@@ -20,7 +20,7 @@
 
 import (
 	"fmt"
-	"k8s.io/client-go/pkg/api/v1"
+
 	"github.com/goodrain/rainbond/cmd/node/option"
 	"github.com/goodrain/rainbond/pkg/node/api/controller"
 	"github.com/goodrain/rainbond/pkg/node/core/job"
@@ -115,11 +115,7 @@
 	return nil
 }
 func getInfoForMaster(s *nodeserver.NodeServer) {
-<<<<<<< HEAD
-	resp, err := http.Get("http://repo.goodrain.com/gaops/jobs/cron/check/manage/sys.sh")
-=======
 	resp, err := http.Get("http://repo.goodrain.com/release/3.4.1/gaops/jobs/cron/check/manage/sys.sh")
->>>>>>> fb9da87f
 	if err != nil {
 		logrus.Errorf("error get sysinfo script,details %s", err.Error())
 		return
@@ -154,12 +150,7 @@
 		NodeInfo:v1.NodeSystemInfo{
 			KernelVersion:result["KERNEL"],
 			Architecture:result["PLATFORM"],
-<<<<<<< HEAD
-			OSImage:result["OS"],
-			//OperatingSystem:result["OS"],
-=======
 			OperatingSystem:result["OS"],
->>>>>>> fb9da87f
 			KubeletVersion:"N/A",
 		},
 	}
