# -*- coding: utf8 -*-
import os
import sys

from utils.parse_dockerfile import ParseDockerFile
from utils.log import EventLog

import logging
import logging.config
from etc import settings
import re
import json
import time
import datetime
import pipes
import shutil
import threading
import fileinput
from utils.shell import Executer as shell
from utils.docker import DockerfileItem
from clients.region import RegionAPI
from clients.region_api import RegionBackAPI
from clients.acp_api import ACPAPI
from clients.userconsole import UserConsoleAPI

load_dict = {}
with open("plugins/config.json", 'r') as load_f:
    load_dict = json.load(load_f)

logging.config.dictConfig(settings.get_logging(load_dict))
logger = logging.getLogger('default')

reload(sys)
sys.setdefaultencoding('utf-8')

TENANT_DIR = '/grdata/build/tenant/{tenantId}'
SOURCE_DIR = '/cache/build/{tenantId}' + '/' + 'source/{serviceId}'
TGZ_DIR = TENANT_DIR + '/' + 'slug/{serviceId}'
CACHE_DIR = '/cache/build/{tenantId}' + '/' + 'cache/{serviceId}'
BUILD_LOG_DIR = '/grdata/logs/{tenantId}/{serviceId}/'
CLONE_TIMEOUT = 180

REGISTRY_DOMAIN = 'goodrain.me'

MAX_BUILD_TASK = 5

if os.access("/var/run/docker.sock", os.W_OK):
    DOCKER_BIN = "docker"
else:
    DOCKER_BIN = "sudo -P docker"


class RepoBuilder():
    def __init__(self, task, *args, **kwargs):
        self.configs = kwargs.get("config")
        self.region_api = RegionAPI(conf=self.configs['region'])
        self.api = ACPAPI(conf=self.configs['region'])
        self.user_cs_client = UserConsoleAPI(conf=self.configs['userconsole'])
        self.repo_url = task['repo_url']
        self.region_client = RegionBackAPI()
        self.tenant_id = task['tenant_id']
        self.service_id = task['service_id']
        self.tenant_name = task['tenant_name']
        self.service_alias = task['service_alias']
        self.deploy_version = task['deploy_version']
        self.action = task['action']

        if 'event_id' in task:
            self.event_id = task["event_id"]
            self.log = EventLog().bind(event_id=self.event_id)
        else:
            self.event_id = ""
            self.log = EventLog().bind(event_id=self.event_id)

        self.operator = task['operator']
        self.build_envs = task.get('envs', {})
        self.expire = task.get('expire', 60)

        self.start_time = int(time.time())

        # self.source_dir = '/tmp/goodrain_web'
        self.source_dir = SOURCE_DIR.format(
            tenantId=self.tenant_id, serviceId=self.service_id)
        self.cache_dir = CACHE_DIR.format(
            tenantId=self.tenant_id, serviceId=self.service_id)
        self.tgz_dir = TGZ_DIR.format(
            tenantId=self.tenant_id, serviceId=self.service_id)
        self.build_log_dir = BUILD_LOG_DIR.format(
            tenantId=self.tenant_id, serviceId=self.service_id)

        self.build_cmd = 'plugins/scripts/build.pl'

    @property
    def build_name(self):
        return self.service_id[:8] + '_' + self.deploy_version

    @property
    def is_expired(self):
        if hasattr(self, 'expire'):
            current_time = int(time.time())
            return bool(current_time - self.start_time > self.expire)
        else:
            return False

    def prepare(self):
        if os.path.exists(self.source_dir):
            shutil.rmtree(self.source_dir)

        for d in (self.source_dir, self.cache_dir, self.tgz_dir,
                  self.build_log_dir):
            if not os.path.exists(d):
                os.makedirs(d)

    def clone(self):
        self.log.info("开始拉取代码。。", step="build-worker")
        # code, output = shell.runsingle("git clone --branch master --depth 1 {0} {1}".format(self.repo_url, self.source_dir))
        result = False
        num = 0
        while num < 2:
            try:
                shell.call("timeout -k 9 {2} git clone {0} {1}".format(
                    self.repo_url, self.source_dir, CLONE_TIMEOUT))
                result = True
                break
            except shell.ExecException, e:
                num = num + 1
                self.prepare()
                if num < 2:
                    self.log.error(
                        "拉取代码发生错误,开始重试 {}".format(e.message),
                        status="failure",
                        step="worker-clone")
                else:
                    self.log.error(
                        "拉取代码发生错误,部署停止 {}".format(e.message),
                        status="failure",
                        step="callback")
                    logger.exception('build_work.main', e)
                result = False
        logger.info('build_work.main', "git clone num=" + str(num))
        return result

    def get_commit_info(self):
        try:
            output = shell.call(
                """git log -n 1 --pretty --format='{"hash":"%H","author":"%an","timestamp":%at}'""",
                self.source_dir)
            if type(output) is list:
                output = output[0]
            jdata = json.loads(output)

            output2 = shell.call("""git log -n 1 --pretty --format=%s""",
                                 self.source_dir)
            if type(output2) is list:
                subject = output2[0]
                jdata['subject'] = subject
            else:
                jdata['subject'] = 'unknown'
            return jdata
        except shell.ExecException, e:
            logger.exception('build_work.main', e)
            return "{}"

    def find_dockerfile(self):
        return bool(
            os.path.exists('{0}/{1}'.format(self.source_dir, 'Dockerfile')))

    def rewrite_files(self, dockerfile, insert_lines, cmd, entrypoint):
        extend_lines = map(lambda x: x + '\n', insert_lines)

        try:
            f = open(dockerfile, 'r')
            lines = f.readlines()
            for line in lines:
                if line.startswith('ENTRYPOINT') or line.startswith('CMD'):
                    lines.remove(line)
            lines.extend(extend_lines)
            f.close()

            f = open(dockerfile, 'w')
            f.writelines(lines)
            f.close()

            shutil.copytree('./lib/.goodrain',
                            '{0}/.goodrain'.format(self.source_dir))

            if entrypoint is not None:
                entrypoint_cmd = ' '.join(entrypoint)
                shell.call(
                    '''sed -i -e 's#_type_#ENTRYPOINT#' -e 's#^_entrypoint_#'{0}'#' .goodrain/init'''.
                        format(pipes.quote(entrypoint_cmd)),
                    cwd=self.source_dir)
                if cmd is not None:
                    shell.call(
                        '''sed -i -e 's#^_cmd_#'{0}'#' .goodrain/init'''.
                            format(pipes.quote(cmd)),
                        cwd=self.source_dir)
            else:
                shell.call(
                    '''sed -i -e 's#_type_#CMD#' -e 's#^_cmd_#'{0}'#' .goodrain/init'''.
                        format(pipes.quote(cmd)),
                    cwd=self.source_dir)
            return True
        except (shell.ExecException, OSError), e:
            logger.exception('build_work.main', e)
            return False

    def get_dockerfile_items(self, filename):
        f = open(filename, 'r')
        lines = map(lambda x: x.rstrip('\n').rstrip('\r'), f.readlines())
        items = {"port": 0, "volume": ""}
        entrypoint = None
        cmd = None

        for line in lines:
            i = DockerfileItem(line)
            if i.is_port_item:
                items['port'] = i.value
            elif i.is_volume_item:
                items['volume'] = i.value
            elif i.is_entrypoint_item:
                entrypoint = i.value
            elif i.is_cmd_item:
                cmd = ' '.join([pipes.quote(e) for e in i.value])

        # env = ','.join(map(lambda x: '{0}={1}'.format(x[0], x[1]), items.get('env', {}).items()))
        volume_mount_path = items.get('volume')
        inner_port = items.get('port')
        # 过滤tcp,udp
        if isinstance(inner_port, basestring):
            inner_port = inner_port.replace("/tcp", "")
            inner_port = inner_port.replace("/udp", "")
            inner_port = inner_port.replace('"', '')

        return {
                   "inner_port": inner_port,
                   "volume_mount_path": volume_mount_path
               }, entrypoint, cmd

    def build_image(self):
        # self.write_build_log(u"开始编译Dockerfile")
        '''
        insert_lines = [
            'RUN which wget || (apt-get update && DEBIAN_FRONTEND=noninteractive apt-get install -y wget) || (yum install -y wget)',
            'RUN which curl || (apt-get update && DEBIAN_FRONTEND=noninteractive apt-get install -y curl) || (yum install -y curl)',
            'RUN mkdir -pv /opt/bin',
            'ADD ./.goodrain/init /opt/bin/init',
            '',
            'RUN wget http://lang.goodrain.me/public/gr-listener -O /opt/bin/gr-listener -q && \\',
            '    chmod 755 /opt/bin/*',
            '',
            'RUN rm -rf /var/lib/dpkg/* /var/lib/apt/*',
            'ENTRYPOINT ["/opt/bin/init"]',
        ]
        '''
        dockerfile = '{0}/{1}'.format(self.source_dir, 'Dockerfile')
        update_items, entrypoint, cmd = self.get_dockerfile_items(dockerfile)
        # 重新解析dockerfile
        pdf = None
        try:
            self.log.info("开始解析Dockerfile", step="build_image")
            pdf = ParseDockerFile(dockerfile)
        except ValueError as e:
            self.log.error(
                "用户自定义的volume路径包含相对路径,必须为绝对路径!",
                step="build_image",
                status="failure")
            logger.exception(e)
            return False
        except Exception as e:
            self.log.error(
                "解析Dockerfile发生异常", step="build_image", status="failure")
            logger.exception(e)

        s = self.repo_url

        regex = re.compile(r'.*(?:\:|\/)([\w\-\.]+)/([\w\-\.]+)\.git')
        m = regex.match(s)
        account, project = m.groups()
        _name = '_'.join([self.service_id[:12], account, project])
        _tag = self.deploy_version
        build_image_name = '{0}/{1}:{2}'.format(REGISTRY_DOMAIN, _name, _tag)
        # image name must be lower
        build_image_name = build_image_name.lower()
        self.log.debug(
            "构建镜像名称为{0}".format(build_image_name), step="build_image")


        #build_image_name=""



        no_cache = self.build_envs.pop('NO_CACHE', False)
        if no_cache:
            build_cmd = "{0} build -t {1} --no-cache .".format(
                DOCKER_BIN, build_image_name)
        else:
            build_cmd = "{0} build -t {1} .".format(DOCKER_BIN,
                                                    build_image_name)

        p = shell.start(build_cmd, cwd=self.source_dir)
        while p.is_running():
            line = p.readline()
            self.log.debug(line, step="build_image")

        for line in p.unread_lines:
            self.log.debug(line, step="build_image")
        if p.exit_with_err():
            self.log.error(
                "构建失败，请检查Debug日志排查！", step="build_image", status="failure")
            return False
        self.log.debug("镜像构建成功。开始推送", step="build_image", status="success")
        try:
            shell.call("{0} push {1}".format(DOCKER_BIN, build_image_name))
        except shell.ExecException, e:
            self.log.error(
                "镜像推送失败。{}".format(e.message),
                step="push_image",
                status="failure")
            return False

        update_items.update({"image": build_image_name})
        # ports volums envs
        if pdf:
            update_items.update({
                "port_list": pdf.get_expose(),
                "volume_list": pdf.get_volume()
            })

        h = self.user_cs_client
        try:
            h.update_service(self.service_id, json.dumps(update_items))
            self.region_client.update_service_region(self.service_id,json.dumps(update_items))
        except h.CallApiError, e:
            self.log.error(
                "网络异常，更新应用镜像名称失败. {}".format(e.message),
                step="update_image",
                status="failure")
            return False

        version_body = {
            "type": 'image',
            "path": build_image_name,
            "event_id": self.event_id
        }
        try:
            self.region_client.update_version_region(json.dumps(version_body))
        except Exception as e:
            pass
        return True

    def build_code(self):
        self.log.info("开始编译代码包", step="build_code")
        package_name = '{0}/{1}.tgz'.format(self.tgz_dir, self.deploy_version)
        self.logfile = '{0}/{1}.log'.format(self.tgz_dir, self.deploy_version)
        repos = self.repo_url.split(" ")

        self.log.debug("repos=" + repos[1], step="build_code")
        #master
        no_cache = self.build_envs.pop('NO_CACHE', False)
        if no_cache:
            try:
                shutil.rmtree(self.cache_dir)
                os.makedirs(self.cache_dir)
                self.log.debug(
                    "清理缓存目录{0}".format(self.cache_dir), step="build_code")
            except Exception as e:
                self.log.error(
                    "清理缓存目录{0}失败{1}".format(self.cache_dir, e.message),
                    step="build_code")
                pass

        try:
            cmd = "perl {0} -b {1} -s {2} -c {3} -d {4} -v {5} -l {6} -tid {7} -sid {8} --name {9}".format(
                self.build_cmd, repos[1], self.source_dir, self.cache_dir,
                self.tgz_dir, self.deploy_version, self.logfile,
                self.tenant_id, self.service_id, self.build_name)

            if self.build_envs:
                build_env_string = ':::'.join(
                    map(lambda x: "{}='{}'".format(x, self.build_envs[x]),
                        self.build_envs.keys()))
                cmd += " -e {}".format(build_env_string)

            p = shell.start(cmd)
            while p.is_running():
                line = p.readline()
                self.log.debug(
                    line.rstrip('\n').lstrip('\x1b[1G'), step="build_code")

            for line in p.unread_lines:
                self.log.debug(line, step="build_code")
            if p.exit_with_err():
                self.log.error("编译代码包失败。", step="build_code", status="failure")
                return False
            self.log.debug("编译代码包完成。", step="build_code", status="success")
        except shell.ExecException, e:
            self.log.error(
                "编译代码包过程遇到异常，{}".format(e.message),
                step="build_code",
                status="failure")
            return False
        try:
            package_size = os.path.getsize(package_name)
            if package_size == 0:
                self.log.error(
                    "构建失败！构建包大小为0 name {0}".format(package_name),
                    step="build_code",
                    status="failure")
                return False
        except OSError, e:
            logger.exception('build_work.main', e)
            self.log.error("代码构建失败，构建包未生成。查看Debug日志检查错误详情", step="build_code", status="failure")
            return False

        self.log.info("代码构建完成", step="build_code", status="success")

        version_body = {
            "type": 'code',
            "path": package_name,
            "event_id": self.event_id
        }
<<<<<<< HEAD
        #self.region_client.update_version_region(json.dumps(version_body))
=======
        try:
            self.region_client.update_version_region(json.dumps(version_body))
        except Exception as e:
            pass
>>>>>>> 15d47b4e
        return True

    def feedback(self):
        time.sleep(2)
        body = {
            "deploy_version": self.deploy_version,
            "event_id": self.event_id
        }
        try:
            if self.action == 'deploy':
                self.log.info("开始部署应用。", step="app-deploy")
                self.api.upgrade_service(self.tenant_name, self.service_alias, json.dumps(body))
                # 调用升级接口，如果没有启动则触发start操作
                # h.deploy_service(self.service_id, json.dumps(body))
            elif self.action == 'upgrade':
                self.log.info("开始升级应用。", step="app-deploy")
                self.api.upgrade_service(self.tenant_name, self.service_alias, json.dumps(body))
            return True
        except self.api.CallApiError, e:
            self.log.error(
                "部署应用时调用API发生异常。{}".format(e.message), step="app-deploy")
            logger.exception('build_work.main', e)
            return False

    def run(self):
        try:
            self.prepare()
            if self.clone():
                commit_info = self.get_commit_info()
                #can req api to update code info
                self.log.info("代码拉取成功。", step="build-worker")
                self.log.info(
                    "版本:{0} 上传者:{1} Commit:{2} ".format(
                        commit_info["hash"][0:7], commit_info["author"],
                        commit_info["subject"]),
                    step="code-version",
                    status="success")

                if self.find_dockerfile():
                    self.log.info(
                        "代码识别出Dockerfile,直接构建镜像。", step="build-worker")
                    build_func = getattr(self, 'build_image')
                else:
                    self.log.info("开始代码构建", step="build-worker")
                    build_func = getattr(self, 'build_code')

                success = build_func()
                if success:
                    # self.log.info("构建完成。", step="build-worker")
                    self.log.info("构建完成。", step="build-worker", status="success")

                    ok = self.feedback()
                    if not ok:
                        self.log.error(
                            "升级部署应用错误", step="callback", status="failure")
                else:
                    self.log.info("构建失败,请查看Debug构建日志", step="callback", status="failure")
            else:
                self.log.error("代码拉取失败。", step="callback", status="failure")
        except Exception as e:
            self.log.error(
                "代码构建发生异常.{}".format(e.message),
                step="callback",
                status="failure")
            logger.exception('build_work.main', e)
            raise e

def update_service_region(self, service_id, body):
    #todo 127.0.0.1:3333/api/codecheck
    # url = self.base_url + '/api/services/{0}'.format(service_id)
    url = 'http://127.0.0.1:3228/v2/builder/codecheck/{0}'.format(service_id)
    res, body = self._put(url, self.default_headers, body)
def main():
    body = ""
    for line in fileinput.input():  # read task from stdin
        body = line
    builder = RepoBuilder(task=Job(body).get_task(), config=load_dict)
    builder.run()


class Job():
    body = ""

    def __init__(self, body, *args, **kwargs):
        self.body = body

    def get_body(self):
        return self.body

    def get_task(self):
        task = json.loads(self.body)
        return task


if __name__ == '__main__':
    main()<|MERGE_RESOLUTION|>--- conflicted
+++ resolved
@@ -420,14 +420,10 @@
             "path": package_name,
             "event_id": self.event_id
         }
-<<<<<<< HEAD
-        #self.region_client.update_version_region(json.dumps(version_body))
-=======
         try:
             self.region_client.update_version_region(json.dumps(version_body))
         except Exception as e:
             pass
->>>>>>> 15d47b4e
         return True
 
     def feedback(self):
@@ -477,7 +473,7 @@
                 success = build_func()
                 if success:
                     # self.log.info("构建完成。", step="build-worker")
-                    self.log.info("构建完成。", step="build-worker", status="success")
+                    self.log.info("构建完成。", step="build-worker",status="success")
 
                     ok = self.feedback()
                     if not ok:
