// Copyright (C) 2014-2018 Goodrain Co., Ltd.
// RAINBOND, Application Management Platform

// This program is free software: you can redistribute it and/or modify
// it under the terms of the GNU General Public License as published by
// the Free Software Foundation, either version 3 of the License, or
// (at your option) any later version. For any non-GPL usage of Rainbond,
// one or multiple Commercial Licenses authorized by Goodrain Co., Ltd.
// must be obtained first.

// This program is distributed in the hope that it will be useful,
// but WITHOUT ANY WARRANTY; without even the implied warranty of
// MERCHANTABILITY or FITNESS FOR A PARTICULAR PURPOSE. See the
// GNU General Public License for more details.

// You should have received a copy of the GNU General Public License
// along with this program. If not, see <http://www.gnu.org/licenses/>.

package mysql

import (
	"github.com/goodrain/rainbond/db/dao"
	mysqldao "github.com/goodrain/rainbond/db/mysql/dao"

	"github.com/jinzhu/gorm"
)

//LicenseDao LicenseDao
func (m *Manager) LicenseDao() dao.LicenseDao {
	return &mysqldao.LicenseDaoImpl{
		DB: m.db,
	}
}

//EventLogDao EventLogDao
func (m *Manager) EventLogDao() dao.EventLogDao {
	return &mysqldao.EventLogMessageDaoImpl{
		DB: m.db,
	}
}

//EventLogDaoTransactions EventLogDao
func (m *Manager) EventLogDaoTransactions(db *gorm.DB) dao.EventLogDao {
	return &mysqldao.EventLogMessageDaoImpl{
		DB: db,
	}
}

//TenantDao 租户数据
func (m *Manager) TenantDao() dao.TenantDao {
	return &mysqldao.TenantDaoImpl{
		DB: m.db,
	}
}

//TenantDaoTransactions 租户数据，带操作事务
func (m *Manager) TenantDaoTransactions(db *gorm.DB) dao.TenantDao {
	return &mysqldao.TenantDaoImpl{
		DB: db,
	}
}

//TenantServiceDao TenantServiceDao
func (m *Manager) TenantServiceDao() dao.TenantServiceDao {
	return &mysqldao.TenantServicesDaoImpl{
		DB: m.db,
	}
}

//TenantServiceDaoTransactions TenantServiceDaoTransactions
func (m *Manager) TenantServiceDaoTransactions(db *gorm.DB) dao.TenantServiceDao {
	return &mysqldao.TenantServicesDaoImpl{
		DB: db,
	}
}

//TenantServiceDeleteDao TenantServiceDeleteDao
func (m *Manager) TenantServiceDeleteDao() dao.TenantServiceDeleteDao {
	return &mysqldao.TenantServicesDeleteImpl{
		DB: m.db,
	}
}

//TenantServiceDeleteDaoTransactions TenantServiceDeleteDaoTransactions
func (m *Manager) TenantServiceDeleteDaoTransactions(db *gorm.DB) dao.TenantServiceDeleteDao {
	return &mysqldao.TenantServicesDeleteImpl{
		DB: db,
	}
}

//TenantServicesPortDao TenantServicesPortDao
func (m *Manager) TenantServicesPortDao() dao.TenantServicesPortDao {
	return &mysqldao.TenantServicesPortDaoImpl{
		DB: m.db,
	}
}

//TenantServicesPortDaoTransactions TenantServicesPortDaoTransactions
func (m *Manager) TenantServicesPortDaoTransactions(db *gorm.DB) dao.TenantServicesPortDao {
	return &mysqldao.TenantServicesPortDaoImpl{
		DB: db,
	}
}

//TenantServiceRelationDao TenantServiceRelationDao
func (m *Manager) TenantServiceRelationDao() dao.TenantServiceRelationDao {
	return &mysqldao.TenantServiceRelationDaoImpl{
		DB: m.db,
	}
}

//TenantServiceRelationDaoTransactions TenantServiceRelationDaoTransactions
func (m *Manager) TenantServiceRelationDaoTransactions(db *gorm.DB) dao.TenantServiceRelationDao {
	return &mysqldao.TenantServiceRelationDaoImpl{
		DB: db,
	}
}

//TenantServiceEnvVarDao TenantServiceEnvVarDao
func (m *Manager) TenantServiceEnvVarDao() dao.TenantServiceEnvVarDao {
	return &mysqldao.TenantServiceEnvVarDaoImpl{
		DB: m.db,
	}
}

//TenantServiceEnvVarDaoTransactions TenantServiceEnvVarDaoTransactions
func (m *Manager) TenantServiceEnvVarDaoTransactions(db *gorm.DB) dao.TenantServiceEnvVarDao {
	return &mysqldao.TenantServiceEnvVarDaoImpl{
		DB: db,
	}
}

//TenantServiceMountRelationDao TenantServiceMountRelationDao
func (m *Manager) TenantServiceMountRelationDao() dao.TenantServiceMountRelationDao {
	return &mysqldao.TenantServiceMountRelationDaoImpl{
		DB: m.db,
	}
}

//TenantServiceMountRelationDaoTransactions TenantServiceMountRelationDaoTransactions
func (m *Manager) TenantServiceMountRelationDaoTransactions(db *gorm.DB) dao.TenantServiceMountRelationDao {
	return &mysqldao.TenantServiceMountRelationDaoImpl{
		DB: db,
	}
}

//TenantServiceVolumeDao TenantServiceVolumeDao
func (m *Manager) TenantServiceVolumeDao() dao.TenantServiceVolumeDao {
	return &mysqldao.TenantServiceVolumeDaoImpl{
		DB: m.db,
	}
}

//TenantServiceVolumeDaoTransactions TenantServiceVolumeDaoTransactions
func (m *Manager) TenantServiceVolumeDaoTransactions(db *gorm.DB) dao.TenantServiceVolumeDao {
	return &mysqldao.TenantServiceVolumeDaoImpl{
		DB: db,
	}
}

//TenantServiceLabelDao TenantServiceLabelDao
func (m *Manager) TenantServiceLabelDao() dao.TenantServiceLabelDao {
	return &mysqldao.ServiceLabelDaoImpl{
		DB: m.db,
	}
}

//TenantServiceLabelDaoTransactions TenantServiceLabelDaoTransactions
func (m *Manager) TenantServiceLabelDaoTransactions(db *gorm.DB) dao.TenantServiceLabelDao {
	return &mysqldao.ServiceLabelDaoImpl{
		DB: db,
	}
}

//K8sServiceDao K8sServiceDao
func (m *Manager) K8sServiceDao() dao.K8sServiceDao {
	return &mysqldao.K8sServiceDaoImpl{
		DB: m.db,
	}
}

//K8sServiceDaoTransactions K8sServiceDaoTransactions
func (m *Manager) K8sServiceDaoTransactions(db *gorm.DB) dao.K8sServiceDao {
	return &mysqldao.K8sServiceDaoImpl{
		DB: db,
	}
}

//K8sDeployReplicationDao K8sDeployReplicationDao
func (m *Manager) K8sDeployReplicationDao() dao.K8sDeployReplicationDao {
	return &mysqldao.K8sDeployReplicationDaoImpl{
		DB: m.db,
	}
}

//K8sPodDao K8sPodDao
func (m *Manager) K8sPodDao() dao.K8sPodDao {
	return &mysqldao.K8sPodDaoImpl{
		DB: m.db,
	}
}

//K8sPodDaoTransactions K8sPodDaoTransactions
func (m *Manager) K8sPodDaoTransactions(db *gorm.DB) dao.K8sPodDao {
	return &mysqldao.K8sPodDaoImpl{
		DB: db,
	}
}

//ServiceProbeDao ServiceProbeDao
func (m *Manager) ServiceProbeDao() dao.ServiceProbeDao {
	return &mysqldao.ServiceProbeDaoImpl{
		DB: m.db,
	}
}

//ServiceProbeDaoTransactions ServiceProbeDaoTransactions
func (m *Manager) ServiceProbeDaoTransactions(db *gorm.DB) dao.ServiceProbeDao {
	return &mysqldao.ServiceProbeDaoImpl{
		DB: db,
	}
}

//TenantServiceLBMappingPortDao TenantServiceLBMappingPortDao
func (m *Manager) TenantServiceLBMappingPortDao() dao.TenantServiceLBMappingPortDao {
	return &mysqldao.TenantServiceLBMappingPortDaoImpl{
		DB: m.db,
	}
}

//TenantServiceLBMappingPortDaoTransactions TenantServiceLBMappingPortDaoTransactions
func (m *Manager) TenantServiceLBMappingPortDaoTransactions(db *gorm.DB) dao.TenantServiceLBMappingPortDao {
	return &mysqldao.TenantServiceLBMappingPortDaoImpl{
		DB: db,
	}
}

//TenantServiceStatusDao TenantServiceStatusDao
func (m *Manager) TenantServiceStatusDao() dao.ServiceStatusDao {
	return &mysqldao.ServiceStatusDaoImpl{
		DB: m.db,
	}
}

//TenantServiceStatusDaoTransactions TenantServiceStatusDaoTransactions
func (m *Manager) TenantServiceStatusDaoTransactions(db *gorm.DB) dao.ServiceStatusDao {
	return &mysqldao.ServiceStatusDaoImpl{
		DB: db,
	}
}

//TenantPluginDao TenantPluginDao
func (m *Manager) TenantPluginDao() dao.TenantPluginDao {
	return &mysqldao.PluginDaoImpl{
		DB: m.db,
	}
}

//TenantPluginDaoTransactions TenantPluginDaoTransactions
func (m *Manager) TenantPluginDaoTransactions(db *gorm.DB) dao.TenantPluginDao {
	return &mysqldao.PluginDaoImpl{
		DB: db,
	}
}

//TenantPluginBuildVersionDao TenantPluginBuildVersionDao
func (m *Manager) TenantPluginBuildVersionDao() dao.TenantPluginBuildVersionDao {
	return &mysqldao.PluginBuildVersionDaoImpl{
		DB: m.db,
	}
}

//TenantPluginBuildVersionDaoTransactions TenantPluginBuildVersionDaoTransactions
func (m *Manager) TenantPluginBuildVersionDaoTransactions(db *gorm.DB) dao.TenantPluginBuildVersionDao {
	return &mysqldao.PluginBuildVersionDaoImpl{
		DB: db,
	}
}

//TenantPluginDefaultENVDao TenantPluginDefaultENVDao
func (m *Manager) TenantPluginDefaultENVDao() dao.TenantPluginDefaultENVDao {
	return &mysqldao.PluginDefaultENVDaoImpl{
		DB: m.db,
	}
}

//TenantPluginDefaultENVDaoTransactions TenantPluginDefaultENVDaoTransactions
func (m *Manager) TenantPluginDefaultENVDaoTransactions(db *gorm.DB) dao.TenantPluginDefaultENVDao {
	return &mysqldao.PluginDefaultENVDaoImpl{
		DB: db,
	}
}

//TenantPluginVersionENVDao TenantPluginVersionENVDao
func (m *Manager) TenantPluginVersionENVDao() dao.TenantPluginVersionEnvDao {
	return &mysqldao.PluginVersionEnvDaoImpl{
		DB: m.db,
	}
}

//TenantPluginVersionENVDaoTransactions TenantPluginVersionENVDaoTransactions
func (m *Manager) TenantPluginVersionENVDaoTransactions(db *gorm.DB) dao.TenantPluginVersionEnvDao {
	return &mysqldao.PluginVersionEnvDaoImpl{
		DB: db,
	}
}

//TenantServicePluginRelationDao TenantServicePluginRelationDao
func (m *Manager) TenantServicePluginRelationDao() dao.TenantServicePluginRelationDao {
	return &mysqldao.TenantServicePluginRelationDaoImpl{
		DB: m.db,
	}
}

//TenantServicePluginRelationDaoTransactions TenantServicePluginRelationDaoTransactions
func (m *Manager) TenantServicePluginRelationDaoTransactions(db *gorm.DB) dao.TenantServicePluginRelationDao {
	return &mysqldao.TenantServicePluginRelationDaoImpl{
		DB: db,
	}
}

//TenantServicesStreamPluginPortDao TenantServicesStreamPluginPortDao
func (m *Manager) TenantServicesStreamPluginPortDao() dao.TenantServicesStreamPluginPortDao {
	return &mysqldao.TenantServicesStreamPluginPortDaoImpl{
		DB: m.db,
	}
}

//TenantServicesStreamPluginPortDaoTransactions TenantServicesStreamPluginPortDaoTransactions
func (m *Manager) TenantServicesStreamPluginPortDaoTransactions(db *gorm.DB) dao.TenantServicesStreamPluginPortDao {
	return &mysqldao.TenantServicesStreamPluginPortDaoImpl{
		DB: db,
	}
}

//CodeCheckResultDao CodeCheckResultDao
func (m *Manager) CodeCheckResultDao() dao.CodeCheckResultDao {
	return &mysqldao.CodeCheckResultDaoImpl{
		DB: m.db,
	}
}

//CodeCheckResultDaoTransactions CodeCheckResultDaoTransactions
func (m *Manager) CodeCheckResultDaoTransactions(db *gorm.DB) dao.CodeCheckResultDao {
	return &mysqldao.CodeCheckResultDaoImpl{
		DB: db,
	}
}

//AppPublishDao AppPublishDao
func (m *Manager) AppPublishDao() dao.AppPublishDao {
	return &mysqldao.AppPublishDaoImpl{
		DB: m.db,
	}
}

//AppPublishDaoTransactions AppPublishDaoTransactions
func (m *Manager) AppPublishDaoTransactions(db *gorm.DB) dao.AppPublishDao {
	return &mysqldao.AppPublishDaoImpl{
		DB: db,
	}
}

//ServiceEventDao TenantServicePluginRelationDao
func (m *Manager) ServiceEventDao() dao.EventDao {
	return &mysqldao.EventDaoImpl{
		DB: m.db,
	}
}

//ServiceEventDaoTransactions TenantServicePluginRelationDaoTransactions
func (m *Manager) ServiceEventDaoTransactions(db *gorm.DB) dao.EventDao {
	return &mysqldao.EventDaoImpl{
		DB: db,
	}
}

//VersionInfoDao VersionInfoDao
func (m *Manager) VersionInfoDao() dao.VersionInfoDao {
	return &mysqldao.VersionInfoDaoImpl{
		DB: m.db,
	}
}

//VersionInfoDaoTransactions VersionInfoDaoTransactions
func (m *Manager) VersionInfoDaoTransactions(db *gorm.DB) dao.VersionInfoDao {
	return &mysqldao.VersionInfoDaoImpl{
		DB: db,
	}
}

//LocalSchedulerDao 本地调度信息
func (m *Manager) LocalSchedulerDao() dao.LocalSchedulerDao {
	return &mysqldao.LocalSchedulerDaoImpl{
		DB: m.db,
	}
}

//RegionUserInfoDao RegionUserInfoDao
func (m *Manager) RegionUserInfoDao() dao.RegionUserInfoDao {
	return &mysqldao.RegionUserInfoDaoImpl{
		DB: m.db,
	}
}

//RegionUserInfoDaoTransactions RegionUserInfoDaoTransactions
func (m *Manager) RegionUserInfoDaoTransactions(db *gorm.DB) dao.RegionUserInfoDao {
	return &mysqldao.RegionUserInfoDaoImpl{
		DB: db,
	}
}

//RegionAPIClassDao RegionAPIClassDao
func (m *Manager) RegionAPIClassDao() dao.RegionAPIClassDao {
	return &mysqldao.RegionAPIClassDaoImpl{
		DB: m.db,
	}
}

//RegionAPIClassDaoTransactions RegionAPIClassDaoTransactions
func (m *Manager) RegionAPIClassDaoTransactions(db *gorm.DB) dao.RegionAPIClassDao {
	return &mysqldao.RegionAPIClassDaoImpl{
		DB: db,
	}
}

//RegionProcotolsDao RegionProcotolsDao
func (m *Manager) RegionProcotolsDao() dao.RegionProcotolsDao {
	return &mysqldao.RegionProcotolsDaoImpl{
		DB: m.db,
	}
}

//RegionProcotolsDaoTransactions RegionProcotolsDao
func (m *Manager) RegionProcotolsDaoTransactions(db *gorm.DB) dao.RegionProcotolsDao {
	return &mysqldao.RegionProcotolsDaoImpl{
		DB: db,
	}
}

<<<<<<< HEAD
//NotificationEventDao NotificationEventDao
func (m *Manager) NotificationEventDao() dao.NotificationEventDao {
	return &mysqldao.NotificationEventDaoImpl{
=======
//AppDao 应用导入导出数据
func (m *Manager) AppDao() dao.AppDao {
	return &mysqldao.AppDaoImpl{
>>>>>>> d2d8df1d
		DB: m.db,
	}
}<|MERGE_RESOLUTION|>--- conflicted
+++ resolved
@@ -438,15 +438,16 @@
 	}
 }
 
-<<<<<<< HEAD
 //NotificationEventDao NotificationEventDao
 func (m *Manager) NotificationEventDao() dao.NotificationEventDao {
 	return &mysqldao.NotificationEventDaoImpl{
-=======
-//AppDao 应用导入导出数据
+		DB: m.db,
+	}
+}
+
+//AppDao app export and import info
 func (m *Manager) AppDao() dao.AppDao {
 	return &mysqldao.AppDaoImpl{
->>>>>>> d2d8df1d
 		DB: m.db,
 	}
 }