--- conflicted
+++ resolved
@@ -115,11 +115,8 @@
 	m.models = append(m.models, &model.RegionAPIClass{})
 	m.models = append(m.models, &model.RegionProcotols{})
 	m.models = append(m.models, &model.LocalScheduler{})
-<<<<<<< HEAD
 	m.models = append(m.models, &model.NotificationEvent{})
-=======
 	m.models = append(m.models, &model.AppStatus{})
->>>>>>> d2d8df1d
 }
 
 //CheckTable check and create tables
