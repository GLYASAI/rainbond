--- conflicted
+++ resolved
@@ -30,11 +30,7 @@
 	"github.com/goodrain/rainbond/db/errors"
 	"github.com/goodrain/rainbond/db/model"
 	"github.com/jinzhu/gorm"
-<<<<<<< HEAD
-	perr "github.com/pkg/errors"
-=======
 	pkgerr "github.com/pkg/errors"
->>>>>>> 7415eeb0
 	"github.com/sirupsen/logrus"
 )
 
@@ -375,7 +371,7 @@
 	}
 	tenants, err := t.DB.Raw("SELECT uuid,name,eid from tenants where uuid in (?)", tenantIDs).Rows()
 	if err != nil {
-		return nil, 0, perr.Wrap(err, "list tenants")
+		return nil, 0, pkgerr.Wrap(err, "list tenants")
 	}
 	defer tenants.Close()
 	for tenants.Next() {
@@ -655,7 +651,7 @@
 	}
 	if err := t.DB.Where("service_id=? and container_port=?", serviceID, containerPort).Delete(tsp).Error; err != nil {
 		if err == gorm.ErrRecordNotFound {
-			return perr.Wrap(bcode.ErrPortNotFound, "delete component port")
+			return pkgerr.Wrap(bcode.ErrPortNotFound, "delete component port")
 		}
 		return err
 	}
