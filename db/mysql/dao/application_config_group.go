package dao

import (
	gormbulkups "github.com/atcdot/gorm-bulk-upsert"
	"github.com/goodrain/rainbond/api/util/bcode"
	"github.com/goodrain/rainbond/db/model"
	"github.com/jinzhu/gorm"
	pkgerr "github.com/pkg/errors"
)

// AppConfigGroupDaoImpl -
type AppConfigGroupDaoImpl struct {
	DB *gorm.DB
}

//AddModel -
func (a *AppConfigGroupDaoImpl) AddModel(mo model.Interface) error {
	configReq, _ := mo.(*model.ApplicationConfigGroup)
	var oldApp model.ApplicationConfigGroup
	if err := a.DB.Where("app_id = ? AND config_group_name = ?", configReq.AppID, configReq.ConfigGroupName).Find(&oldApp).Error; err != nil {
		if err == gorm.ErrRecordNotFound {
			return a.DB.Create(configReq).Error
		}
		return err
	}
	return bcode.ErrApplicationConfigGroupExist
}

//UpdateModel -
func (a *AppConfigGroupDaoImpl) UpdateModel(mo model.Interface) error {
	updateReq := mo.(*model.ApplicationConfigGroup)
	return a.DB.Model(&model.ApplicationConfigGroup{}).Where("app_id = ? AND config_group_name = ?", updateReq.AppID, updateReq.ConfigGroupName).Update("enable", updateReq.Enable).Error
}

// GetConfigGroupByID -
func (a *AppConfigGroupDaoImpl) GetConfigGroupByID(appID, configGroupName string) (*model.ApplicationConfigGroup, error) {
	var oldApp model.ApplicationConfigGroup
	if err := a.DB.Where("app_id = ? AND config_group_name = ?", appID, configGroupName).Find(&oldApp).Error; err != nil {
		return nil, err
	}
	return &oldApp, nil
}

// ListByServiceID -
func (a *AppConfigGroupDaoImpl) ListByServiceID(sid string) ([]*model.ApplicationConfigGroup, error) {
	var groups []*model.ApplicationConfigGroup
	if err := a.DB.Model(model.ApplicationConfigGroup{}).Select("app_config_group.*").Joins("left join app_config_group_service on app_config_group.app_id = app_config_group_service.app_id and app_config_group.config_group_name = app_config_group_service.config_group_name").
		Where("app_config_group_service.service_id = ? and enable = true", sid).Scan(&groups).Error; err != nil {
		return nil, err
	}
	return groups, nil
}

// GetConfigGroupsByAppID -
func (a *AppConfigGroupDaoImpl) GetConfigGroupsByAppID(appID string, page, pageSize int) ([]*model.ApplicationConfigGroup, int64, error) {
	var oldApp []*model.ApplicationConfigGroup
	offset := (page - 1) * pageSize
	db := a.DB.Where("app_id = ?", appID).Order("create_time desc")

	var total int64
	if err := db.Model(&model.ApplicationConfigGroup{}).Count(&total).Error; err != nil {
		return nil, 0, err
	}
	if err := db.Limit(pageSize).Offset(offset).Find(&oldApp).Error; err != nil {
		return nil, 0, err
	}
	return oldApp, total, nil
}

//DeleteConfigGroup -
func (a *AppConfigGroupDaoImpl) DeleteConfigGroup(appID, configGroupName string) error {
	return a.DB.Where("app_id = ? AND config_group_name = ?", appID, configGroupName).Delete(model.ApplicationConfigGroup{}).Error
}

<<<<<<< HEAD
// DeleteByAppID -
func (a *AppConfigGroupDaoImpl) DeleteByAppID(appID string) error {
	return a.DB.Where("app_id=?", appID).Delete(model.ApplicationConfigGroup{}).Error
=======
//DeleteByAppID -
func (a *AppConfigGroupDaoImpl) DeleteByAppID(appID string) error {
	return a.DB.Where("app_id = ?", appID).Delete(model.ApplicationConfigGroup{}).Error
}

// CreateOrUpdateConfigGroupsInBatch -
func (a *AppConfigGroupDaoImpl) CreateOrUpdateConfigGroupsInBatch(cgroups []*model.ApplicationConfigGroup) error {
	var objects []interface{}
	for _, cg := range cgroups {
		objects = append(objects, *cg)
	}
	if err := gormbulkups.BulkUpsert(a.DB, objects, 2000); err != nil {
		return pkgerr.Wrap(err, "create or update config groups in batch")
	}
	return nil
>>>>>>> 4ebf9e7e
}

// AppConfigGroupServiceDaoImpl -
type AppConfigGroupServiceDaoImpl struct {
	DB *gorm.DB
}

//AddModel -
func (a *AppConfigGroupServiceDaoImpl) AddModel(mo model.Interface) error {
	configReq, _ := mo.(*model.ConfigGroupService)
	var oldApp model.ConfigGroupService
	if err := a.DB.Where("app_id = ? AND config_group_name = ? AND service_id = ?", configReq.AppID, configReq.ConfigGroupName, configReq.ServiceID).Find(&oldApp).Error; err != nil {
		if err == gorm.ErrRecordNotFound {
			return a.DB.Create(configReq).Error
		}
		return err
	}
	return bcode.ErrConfigGroupServiceExist
}

//UpdateModel -
func (a *AppConfigGroupServiceDaoImpl) UpdateModel(mo model.Interface) error {
	return nil
}

// GetConfigGroupServicesByID -
func (a *AppConfigGroupServiceDaoImpl) GetConfigGroupServicesByID(appID, configGroupName string) ([]*model.ConfigGroupService, error) {
	var oldApp []*model.ConfigGroupService
	if err := a.DB.Where("app_id = ? AND config_group_name = ?", appID, configGroupName).Find(&oldApp).Error; err != nil {
		return nil, err
	}
	return oldApp, nil
}

//DeleteConfigGroupService -
func (a *AppConfigGroupServiceDaoImpl) DeleteConfigGroupService(appID, configGroupName string) error {
	return a.DB.Where("app_id = ? AND config_group_name = ?", appID, configGroupName).Delete(model.ConfigGroupService{}).Error
}

//DeleteEffectiveServiceByServiceID -
func (a *AppConfigGroupServiceDaoImpl) DeleteEffectiveServiceByServiceID(serviceID string) error {
	return a.DB.Where("service_id = ?", serviceID).Delete(model.ConfigGroupService{}).Error
}

<<<<<<< HEAD
// DeleteByAppID deletes ConfigGroupService based on the given appID.
=======
//DeleteByComponentIDs -
func (a *AppConfigGroupServiceDaoImpl) DeleteByComponentIDs(componentIDs []string) error {
	return a.DB.Where("service_id in (?)", componentIDs).Delete(model.ConfigGroupService{}).Error
}

//DeleteByAppID -
>>>>>>> 4ebf9e7e
func (a *AppConfigGroupServiceDaoImpl) DeleteByAppID(appID string) error {
	return a.DB.Where("app_id = ?", appID).Delete(model.ConfigGroupService{}).Error
}

<<<<<<< HEAD
=======
// CreateOrUpdateConfigGroupServicesInBatch -
func (a *AppConfigGroupServiceDaoImpl) CreateOrUpdateConfigGroupServicesInBatch(cgservices []*model.ConfigGroupService) error {
	var objects []interface{}
	for _, cgs := range cgservices {
		objects = append(objects, *cgs)
	}
	if err := gormbulkups.BulkUpsert(a.DB, objects, 2000); err != nil {
		return pkgerr.Wrap(err, "create or update config group services in batch")
	}
	return nil
}

>>>>>>> 4ebf9e7e
// AppConfigGroupItemDaoImpl -
type AppConfigGroupItemDaoImpl struct {
	DB *gorm.DB
}

//AddModel -
func (a *AppConfigGroupItemDaoImpl) AddModel(mo model.Interface) error {
	configReq, _ := mo.(*model.ConfigGroupItem)
	var oldApp model.ConfigGroupItem
	if err := a.DB.Where("app_id = ? AND config_group_name = ? AND item_key = ?", configReq.AppID, configReq.ConfigGroupName, configReq.ItemKey).Find(&oldApp).Error; err != nil {
		if err == gorm.ErrRecordNotFound {
			return a.DB.Create(configReq).Error
		}
		return err
	}
	return bcode.ErrConfigItemExist
}

//UpdateModel -
func (a *AppConfigGroupItemDaoImpl) UpdateModel(mo model.Interface) error {
	updateReq := mo.(*model.ConfigGroupItem)
	return a.DB.Model(&model.ConfigGroupItem{}).
		Where("app_id = ? AND config_group_name = ? AND item_key = ?", updateReq.AppID, updateReq.ConfigGroupName, updateReq.ItemKey).
		Update("item_value", updateReq.ItemValue).Error
}

// GetConfigGroupItemsByID -
func (a *AppConfigGroupItemDaoImpl) GetConfigGroupItemsByID(appID, configGroupName string) ([]*model.ConfigGroupItem, error) {
	var oldApp []*model.ConfigGroupItem
	if err := a.DB.Where("app_id = ? AND config_group_name = ?", appID, configGroupName).Find(&oldApp).Error; err != nil {
		return nil, err
	}
	return oldApp, nil
}

// ListByServiceID -
func (a *AppConfigGroupItemDaoImpl) ListByServiceID(sid string) ([]*model.ConfigGroupItem, error) {
	var items []*model.ConfigGroupItem
	if err := a.DB.Model(model.ConfigGroupItem{}).Select("app_config_group_item.*").Joins("left join app_config_group_service on app_config_group_item.app_id = app_config_group_service.app_id and app_config_group_item.config_group_name = app_config_group_service.config_group_name").
		Where("app_config_group_service.service_id = ?", sid).Scan(&items).Error; err != nil {
		return nil, err
	}
	return items, nil
}

//DeleteConfigGroupItem -
func (a *AppConfigGroupItemDaoImpl) DeleteConfigGroupItem(appID, configGroupName string) error {
	return a.DB.Where("app_id = ? AND config_group_name = ?", appID, configGroupName).Delete(model.ConfigGroupItem{}).Error
}

<<<<<<< HEAD
// DeleteByAppID -
func (a *AppConfigGroupItemDaoImpl) DeleteByAppID(appID string) error {
	return a.DB.Where("app_id=?", appID).Delete(model.ConfigGroupItem{}).Error
=======
//DeleteByAppID -
func (a *AppConfigGroupItemDaoImpl) DeleteByAppID(appID string) error {
	return a.DB.Where("app_id = ?", appID).Delete(model.ConfigGroupItem{}).Error
}

// CreateOrUpdateConfigGroupItemsInBatch -
func (a *AppConfigGroupItemDaoImpl) CreateOrUpdateConfigGroupItemsInBatch(cgitems []*model.ConfigGroupItem) error {
	var objects []interface{}
	for _, cgi := range cgitems {
		objects = append(objects, *cgi)
	}
	if err := gormbulkups.BulkUpsert(a.DB, objects, 2000); err != nil {
		return pkgerr.Wrap(err, "create or update config group items in batch")
	}
	return nil
>>>>>>> 4ebf9e7e
}<|MERGE_RESOLUTION|>--- conflicted
+++ resolved
@@ -72,11 +72,6 @@
 	return a.DB.Where("app_id = ? AND config_group_name = ?", appID, configGroupName).Delete(model.ApplicationConfigGroup{}).Error
 }
 
-<<<<<<< HEAD
-// DeleteByAppID -
-func (a *AppConfigGroupDaoImpl) DeleteByAppID(appID string) error {
-	return a.DB.Where("app_id=?", appID).Delete(model.ApplicationConfigGroup{}).Error
-=======
 //DeleteByAppID -
 func (a *AppConfigGroupDaoImpl) DeleteByAppID(appID string) error {
 	return a.DB.Where("app_id = ?", appID).Delete(model.ApplicationConfigGroup{}).Error
@@ -92,7 +87,6 @@
 		return pkgerr.Wrap(err, "create or update config groups in batch")
 	}
 	return nil
->>>>>>> 4ebf9e7e
 }
 
 // AppConfigGroupServiceDaoImpl -
@@ -137,22 +131,16 @@
 	return a.DB.Where("service_id = ?", serviceID).Delete(model.ConfigGroupService{}).Error
 }
 
-<<<<<<< HEAD
-// DeleteByAppID deletes ConfigGroupService based on the given appID.
-=======
 //DeleteByComponentIDs -
 func (a *AppConfigGroupServiceDaoImpl) DeleteByComponentIDs(componentIDs []string) error {
 	return a.DB.Where("service_id in (?)", componentIDs).Delete(model.ConfigGroupService{}).Error
 }
 
-//DeleteByAppID -
->>>>>>> 4ebf9e7e
+// DeleteByAppID deletes ConfigGroupService based on the given appID.
 func (a *AppConfigGroupServiceDaoImpl) DeleteByAppID(appID string) error {
 	return a.DB.Where("app_id = ?", appID).Delete(model.ConfigGroupService{}).Error
 }
 
-<<<<<<< HEAD
-=======
 // CreateOrUpdateConfigGroupServicesInBatch -
 func (a *AppConfigGroupServiceDaoImpl) CreateOrUpdateConfigGroupServicesInBatch(cgservices []*model.ConfigGroupService) error {
 	var objects []interface{}
@@ -165,7 +153,6 @@
 	return nil
 }
 
->>>>>>> 4ebf9e7e
 // AppConfigGroupItemDaoImpl -
 type AppConfigGroupItemDaoImpl struct {
 	DB *gorm.DB
@@ -216,11 +203,6 @@
 	return a.DB.Where("app_id = ? AND config_group_name = ?", appID, configGroupName).Delete(model.ConfigGroupItem{}).Error
 }
 
-<<<<<<< HEAD
-// DeleteByAppID -
-func (a *AppConfigGroupItemDaoImpl) DeleteByAppID(appID string) error {
-	return a.DB.Where("app_id=?", appID).Delete(model.ConfigGroupItem{}).Error
-=======
 //DeleteByAppID -
 func (a *AppConfigGroupItemDaoImpl) DeleteByAppID(appID string) error {
 	return a.DB.Where("app_id = ?", appID).Delete(model.ConfigGroupItem{}).Error
@@ -236,5 +218,4 @@
 		return pkgerr.Wrap(err, "create or update config group items in batch")
 	}
 	return nil
->>>>>>> 4ebf9e7e
 }