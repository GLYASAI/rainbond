--- conflicted
+++ resolved
@@ -81,17 +81,10 @@
 	if err := vtd.DB.Where("volume_type=?", vt).Find(&volumeTypes).Error; err != nil {
 		return nil, err
 	}
-<<<<<<< HEAD
-	if len(volumeTypes) > 0 {
-		return volumeTypes[0], nil
-	}
-	return nil, nil
-=======
-	if len(volumeTypes) == 0{
+	if len(volumeTypes) == 0 {
 		return nil, nil
 	}
 	return volumeTypes[0], nil
->>>>>>> aebffb88
 }
 
 // DeleteModelByVolumeTypes delete volume by type
