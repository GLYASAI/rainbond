// Copyright (C) 2014-2018 Goodrain Co., Ltd.
// RAINBOND, Application Management Platform

// This program is free software: you can redistribute it and/or modify
// it under the terms of the GNU General Public License as published by
// the Free Software Foundation, either version 3 of the License, or
// (at your option) any later version. For any non-GPL usage of Rainbond,
// one or multiple Commercial Licenses authorized by Goodrain Co., Ltd.
// must be obtained first.

// This program is distributed in the hope that it will be useful,
// but WITHOUT ANY WARRANTY; without even the implied warranty of
// MERCHANTABILITY or FITNESS FOR A PARTICULAR PURPOSE. See the
// GNU General Public License for more details.

// You should have received a copy of the GNU General Public License
// along with this program. If not, see <http://www.gnu.org/licenses/>.

package dao

import (
	"time"

	"github.com/goodrain/rainbond/db/model"
)

//Dao 数据持久化层接口
type Dao interface {
	AddModel(model.Interface) error
	UpdateModel(model.Interface) error
}

//DelDao 删除接口
type DelDao interface {
	DeleteModel(serviceID string, arg ...interface{}) error
}

//TenantDao tenant dao
type TenantDao interface {
	Dao
	GetTenantByUUID(uuid string) (*model.Tenants, error)
	GetTenantIDByName(tenantName string) (*model.Tenants, error)
	GetALLTenants() ([]*model.Tenants, error)
	GetTenantByEid(eid string) ([]*model.Tenants, error)
	GetPagedTenants(offset, len int) ([]*model.Tenants, error)
	GetTenantIDsByNames(names []string) ([]string, error)
	GetTenantLimitsByNames(names []string) (map[string]int, error)
	GetTenantByUUIDIsExist(uuid string) bool
}

//AppDao tenant dao
type AppDao interface {
	Dao
	GetByEventId(eventID string) (*model.AppStatus, error)
	DeleteModelByEventId(eventID string) error
}

//LicenseDao LicenseDao
type LicenseDao interface {
	Dao
	//DeleteLicense(token string) error
	ListLicenses() ([]*model.LicenseInfo, error)
}

//TenantServiceDao TenantServiceDao
type TenantServiceDao interface {
	Dao
	GetServiceByID(serviceID string) (*model.TenantServices, error)
	GetServiceByServiceAlias(serviceAlias string) (*model.TenantServices, error)
	GetServiceByIDs(serviceIDs []string) ([]*model.TenantServices, error)
	GetServiceAliasByIDs(uids []string) ([]*model.TenantServices, error)
	GetServiceByTenantIDAndServiceAlias(tenantID, serviceName string) (*model.TenantServices, error)
	SetTenantServiceStatus(serviceID, status string) error
	GetServicesByTenantID(tenantID string) ([]*model.TenantServices, error)
	GetServicesByTenantIDs(tenantIDs []string) ([]*model.TenantServices, error)
	GetServicesAllInfoByTenantID(tenantID string) ([]*model.TenantServices, error)
	DeleteServiceByServiceID(serviceID string) error
	GetServiceMemoryByTenantIDs(tenantIDs, serviceIDs []string) (map[string]map[string]interface{}, error)
	GetServiceMemoryByServiceIDs(serviceIDs []string) (map[string]map[string]interface{}, error)
	GetPagedTenantService(offset, len int, serviceIDs []string) ([]map[string]interface{}, int, error)
	GetAllServicesID() ([]*model.TenantServices, error)
	UpdateDeployVersion(serviceID, deployversion string) error
	ListThirdPartyServices() ([]*model.TenantServices, error)
}

//TenantServiceDeleteDao TenantServiceDeleteDao
type TenantServiceDeleteDao interface {
	Dao
	GetTenantServicesDeleteByCreateTime(createTime time.Time) ([]*model.TenantServicesDelete, error)
	DeleteTenantServicesDelete(record *model.TenantServicesDelete) error
}

//TenantServicesPortDao TenantServicesPortDao
type TenantServicesPortDao interface {
	Dao
	DelDao
	GetPortsByServiceID(serviceID string) ([]*model.TenantServicesPort, error)
	GetOuterPorts(serviceID string) ([]*model.TenantServicesPort, error)
	GetInnerPorts(serviceID string) ([]*model.TenantServicesPort, error)
	GetPort(serviceID string, port int) (*model.TenantServicesPort, error)
	//GetDepUDPPort get all depend service udp port info
	GetDepUDPPort(serviceID string) ([]*model.TenantServicesPort, error)
	DELPortsByServiceID(serviceID string) error
	HasOpenPort(sid string) bool
}

//TenantPluginDao TenantPluginDao
type TenantPluginDao interface {
	Dao
	GetPluginByID(pluginID, tenantID string) (*model.TenantPlugin, error)
	DeletePluginByID(pluginID, tenantID string) error
	GetPluginsByTenantID(tenantID string) ([]*model.TenantPlugin, error)
}

//TenantPluginDefaultENVDao TenantPluginDefaultENVDao
type TenantPluginDefaultENVDao interface {
	Dao
	GetDefaultENVByName(pluginID, name, versionID string) (*model.TenantPluginDefaultENV, error)
	GetDefaultENVSByPluginID(pluginID, versionID string) ([]*model.TenantPluginDefaultENV, error)
	//GetDefaultENVSByPluginIDCantBeSet(pluginID string) ([]*model.TenantPluginDefaultENV, error)
	DeleteDefaultENVByName(pluginID, name, versionID string) error
	DeleteAllDefaultENVByPluginID(PluginID string) error
	DeleteDefaultENVByPluginIDAndVersionID(pluginID, versionID string) error
	GetALLMasterDefultENVs(pluginID string) ([]*model.TenantPluginDefaultENV, error)
	GetDefaultEnvWhichCanBeSetByPluginID(pluginID, versionID string) ([]*model.TenantPluginDefaultENV, error)
}

//TenantPluginBuildVersionDao TenantPluginBuildVersionDao
type TenantPluginBuildVersionDao interface {
	Dao
	DeleteBuildVersionByVersionID(versionID string) error
	DeleteBuildVersionByPluginID(pluginID string) error
	GetBuildVersionByPluginID(pluginID string) ([]*model.TenantPluginBuildVersion, error)
	GetBuildVersionByVersionID(pluginID, versionID string) (*model.TenantPluginBuildVersion, error)
	GetLastBuildVersionByVersionID(pluginID, versionID string) (*model.TenantPluginBuildVersion, error)
	GetBuildVersionByDeployVersion(pluginID, versionID, deployVersion string) (*model.TenantPluginBuildVersion, error)
}

//TenantPluginVersionEnvDao TenantPluginVersionEnvDao
type TenantPluginVersionEnvDao interface {
	Dao
	DeleteEnvByEnvName(envName, pluginID, serviceID string) error
	DeleteEnvByPluginID(serviceID, pluginID string) error
	DeleteEnvByServiceID(serviceID string) error
	GetVersionEnvByServiceID(serviceID string, pluginID string) ([]*model.TenantPluginVersionEnv, error)
	GetVersionEnvByEnvName(serviceID, pluginID, envName string) (*model.TenantPluginVersionEnv, error)
}

//TenantPluginVersionConfigDao service plugin config that can be dynamic discovery dao interface
type TenantPluginVersionConfigDao interface {
	Dao
	GetPluginConfig(serviceID, pluginID string) (*model.TenantPluginVersionDiscoverConfig, error)
	GetPluginConfigs(serviceID string) ([]*model.TenantPluginVersionDiscoverConfig, error)
	DeletePluginConfig(serviceID, pluginID string) error
	DeletePluginConfigByServiceID(serviceID string) error
}

//TenantServicePluginRelationDao TenantServicePluginRelationDao
type TenantServicePluginRelationDao interface {
	Dao
	DeleteRelationByServiceIDAndPluginID(serviceID, pluginID string) error
	DeleteALLRelationByServiceID(serviceID string) error
	DeleteALLRelationByPluginID(pluginID string) error
	GetALLRelationByServiceID(serviceID string) ([]*model.TenantServicePluginRelation, error)
	GetRelateionByServiceIDAndPluginID(serviceID, pluginID string) (*model.TenantServicePluginRelation, error)
	CheckSomeModelPluginByServiceID(serviceID, pluginModel string) (bool, error)
	CheckSomeModelLikePluginByServiceID(serviceID, pluginModel string) (bool, error)
}

//TenantServiceRelationDao TenantServiceRelationDao
type TenantServiceRelationDao interface {
	Dao
	DelDao
	GetTenantServiceRelations(serviceID string) ([]*model.TenantServiceRelation, error)
	GetTenantServiceRelationsByDependServiceID(dependServiceID string) ([]*model.TenantServiceRelation, error)
	HaveRelations(serviceID string) bool
	DELRelationsByServiceID(serviceID string) error
	DeleteRelationByDepID(serviceID, depID string) error
}

//TenantServicesStreamPluginPortDao TenantServicesStreamPluginPortDao
type TenantServicesStreamPluginPortDao interface {
	Dao
	GetPluginMappingPorts(serviceID string, pluginModel string) ([]*model.TenantServicesStreamPluginPort, error)
	SetPluginMappingPort(
		tenantID string,
		serviceID string,
		pluginModel string,
		containerPort int,
	) (int, error)
	DeletePluginMappingPortByContainerPort(
		serviceID string,
		pluginModel string,
		containerPort int,
	) error
	DeleteAllPluginMappingPortByServiceID(serviceID string) error
	GetPluginMappingPortByServiceIDAndContainerPort(
		serviceID string,
		pluginModel string,
		containerPort int,
	) (*model.TenantServicesStreamPluginPort, error)
}

//TenantServiceEnvVarDao TenantServiceEnvVarDao
type TenantServiceEnvVarDao interface {
	Dao
	DelDao
	//service_id__in=sids, scope__in=("outer", "both")
	GetDependServiceEnvs(serviceIDs []string, scopes []string) ([]*model.TenantServiceEnvVar, error)
	GetServiceEnvs(serviceID string, scopes []string) ([]*model.TenantServiceEnvVar, error)
	GetEnv(serviceID, envName string) (*model.TenantServiceEnvVar, error)
	DELServiceEnvsByServiceID(serviceID string) error
}

//TenantServiceMountRelationDao TenantServiceMountRelationDao
type TenantServiceMountRelationDao interface {
	Dao
	GetTenantServiceMountRelationsByService(serviceID string) ([]*model.TenantServiceMountRelation, error)
	DElTenantServiceMountRelationByServiceAndName(serviceID, mntDir string) error
	DELTenantServiceMountRelationByServiceID(serviceID string) error
	DElTenantServiceMountRelationByDepService(serviceID, depServiceID string) error
}

//TenantServiceVolumeDao TenantServiceVolumeDao
type TenantServiceVolumeDao interface {
	Dao
	DelDao
	GetTenantServiceVolumesByServiceID(serviceID string) ([]*model.TenantServiceVolume, error)
	DeleteTenantServiceVolumesByServiceID(serviceID string) error
	DeleteByServiceIDAndVolumePath(serviceID string, volumePath string) error
	GetVolumeByServiceIDAndName(serviceID, name string) (*model.TenantServiceVolume, error)
	GetAllVolumes() ([]*model.TenantServiceVolume, error)
}

//TenantServiceConfigFileDao tenant service config file dao interface
type TenantServiceConfigFileDao interface {
	Dao
	GetByVolumeName(volumeName string) (*model.TenantServiceConfigFile, error)
	DelByVolumeID(volumeName string) error
}

//TenantServiceLBMappingPortDao vs lb mapping port dao
type TenantServiceLBMappingPortDao interface {
	Dao
	GetTenantServiceLBMappingPort(serviceID string, containerPort int) (*model.TenantServiceLBMappingPort, error)
	GetLBMappingPortByServiceIDAndPort(serviceID string, port int) (*model.TenantServiceLBMappingPort, error)
	GetTenantServiceLBMappingPortByService(serviceID string) ([]*model.TenantServiceLBMappingPort, error)
	GetLBPortsASC() ([]*model.TenantServiceLBMappingPort, error)
	CreateTenantServiceLBMappingPort(serviceID string, containerPort int) (*model.TenantServiceLBMappingPort, error)
	DELServiceLBMappingPortByServiceID(serviceID string) error
	DELServiceLBMappingPortByServiceIDAndPort(serviceID string, lbPort int) error
	GetLBPortByTenantAndPort(tenantID string, lbport int) (*model.TenantServiceLBMappingPort, error)
	PortExists(port int) bool
}

//TenantServiceLabelDao TenantServiceLabelDao
type TenantServiceLabelDao interface {
	Dao
	DelDao
	GetTenantServiceLabel(serviceID string) ([]*model.TenantServiceLable, error)
	DeleteLabelByServiceID(serviceID string) error
	GetTenantServiceNodeSelectorLabel(serviceID string) ([]*model.TenantServiceLable, error)
	GetTenantNodeAffinityLabel(serviceID string) (*model.TenantServiceLable, error)
	GetTenantServiceAffinityLabel(serviceID string) ([]*model.TenantServiceLable, error)
	GetTenantServiceTypeLabel(serviceID string) (*model.TenantServiceLable, error)
	DelTenantServiceLabelsByLabelValuesAndServiceID(serviceID string) error
	DelTenantServiceLabelsByServiceIDKey(serviceID string, labelKey string) error
	DelTenantServiceLabelsByServiceIDKeyValue(serviceID string, labelKey string, labelValue string) error
	GetLabelByNodeSelectorKey(serviceID string, labelValue string) (*model.TenantServiceLable, error)
}

//LocalSchedulerDao 本地调度信息
type LocalSchedulerDao interface {
	Dao
	GetLocalScheduler(serviceID string) ([]*model.LocalScheduler, error)
}

//ServiceProbeDao ServiceProbeDao
type ServiceProbeDao interface {
	Dao
	DelDao
	GetServiceProbes(serviceID string) ([]*model.TenantServiceProbe, error)
	GetServiceUsedProbe(serviceID, mode string) (*model.TenantServiceProbe, error)
	DELServiceProbesByServiceID(serviceID string) error
}

//CodeCheckResultDao CodeCheckResultDao
type CodeCheckResultDao interface {
	Dao
	GetCodeCheckResult(serviceID string) (*model.CodeCheckResult, error)
}

//EventDao EventDao
type EventDao interface {
	Dao
	GetEventByEventID(eventID string) (*model.ServiceEvent, error)
	GetEventByEventIDs(eventIDs []string) ([]*model.ServiceEvent, error)
	GetEventByServiceID(serviceID string) ([]*model.ServiceEvent, error)
	DelEventByServiceID(serviceID string) error
}

//VersionInfoDao VersionInfoDao
type VersionInfoDao interface {
	Dao
	GetVersionByEventID(eventID string) (*model.VersionInfo, error)
	GetVersionByDeployVersion(version, serviceID string) (*model.VersionInfo, error)
	GetVersionByServiceID(serviceID string) ([]*model.VersionInfo, error)
	GetAllVersionByServiceID(serviceID string) ([]*model.VersionInfo, error)
	DeleteVersionByEventID(eventID string) error
	DeleteVersionByServiceID(serviceID string) error
	GetVersionInfo(timePoint time.Time, serviceIDList []string) ([]*model.VersionInfo, error)
	DeleteVersionInfo(obj *model.VersionInfo) error
	DeleteFailureVersionInfo(timePoint time.Time, status string, serviceIDList []string) error
	SearchVersionInfo() ([]*model.VersionInfo, error)
}

//RegionUserInfoDao UserRegionInfoDao
type RegionUserInfoDao interface {
	Dao
	GetALLTokenInValidityPeriod() ([]*model.RegionUserInfo, error)
	GetTokenByEid(eid string) (*model.RegionUserInfo, error)
	GetTokenByTokenID(token string) (*model.RegionUserInfo, error)
}

//RegionAPIClassDao RegionAPIClassDao
type RegionAPIClassDao interface {
	Dao
	GetPrefixesByClass(apiClass string) ([]*model.RegionAPIClass, error)
	DeletePrefixInClass(apiClass, prefix string) error
}

//RegionProcotolsDao RegionProcotolsDao
type RegionProcotolsDao interface {
	Dao
	GetAllSupportProtocol(version string) ([]*model.RegionProcotols, error)
	GetProtocolGroupByProtocolChild(version, protocolChild string) (*model.RegionProcotols, error)
}

//NotificationEventDao NotificationEventDao
type NotificationEventDao interface {
	Dao
	GetNotificationEventByHash(hash string) (*model.NotificationEvent, error)
	GetNotificationEventByKind(kind, kindID string) ([]*model.NotificationEvent, error)
	GetNotificationEventByTime(start, end time.Time) ([]*model.NotificationEvent, error)
	GetNotificationEventNotHandle() ([]*model.NotificationEvent, error)
}

//AppBackupDao group app backup history
type AppBackupDao interface {
	Dao
	CheckHistory(groupID, version string) bool
	GetAppBackups(groupID string) ([]*model.AppBackup, error)
	DeleteAppBackup(backupID string) error
	GetAppBackup(backupID string) (*model.AppBackup, error)
	GetDeleteAppBackup(backupID string) (*model.AppBackup, error)
	GetDeleteAppBackups() ([]*model.AppBackup, error)
}

//ServiceSourceDao service source dao
type ServiceSourceDao interface {
	Dao
	GetServiceSource(serviceID string) ([]*model.ServiceSourceConfig, error)
}

// CertificateDao -
type CertificateDao interface {
	Dao
	AddOrUpdate(mo model.Interface) error
	GetCertificateByID(certificateID string) (*model.Certificate, error)
	DeleteCertificateByID(certificateID string) error
}

// RuleExtensionDao -
type RuleExtensionDao interface {
	Dao
	GetRuleExtensionByRuleID(ruleID string) ([]*model.RuleExtension, error)
	DeleteRuleExtensionByRuleID(ruleID string) error
}

// HTTPRuleDao -
type HTTPRuleDao interface {
	Dao
	GetHTTPRuleByID(id string) (*model.HTTPRule, error)
	GetHTTPRuleByServiceIDAndContainerPort(serviceID string, containerPort int) ([]*model.HTTPRule, error)
	DeleteHTTPRuleByID(id string) error
	DeleteHTTPRuleByServiceID(serviceID string) error
	ListByServiceID(serviceID string) ([]*model.HTTPRule, error)
}

// TCPRuleDao -
type TCPRuleDao interface {
	Dao
	GetTCPRuleByServiceIDAndContainerPort(serviceID string, containerPort int) ([]*model.TCPRule, error)
	GetTCPRuleByID(id string) (*model.TCPRule, error)
	DeleteTCPRule(tcpRule *model.TCPRule) error
	DeleteTCPRuleByServiceID(serviceID string) error
	ListByServiceID(serviceID string) ([]*model.TCPRule, error)
}

// IPPortDao -
type IPPortDao interface {
	Dao
	DeleteByIPAndPort(ip string, port int) error
	GetIPByPort(port int) ([]*model.IPPort, error)
	GetIPPortByIPAndPort(ip string, port int) (*model.IPPort, error)
}

//IPPoolDao ip pool dao interface
type IPPoolDao interface {
	Dao
	GetIPPoolByEID(eid string) (*model.IPPool, error)
}

// EndpointsDao is an interface for defining method
// for operating table 3rd_party_svc_endpoints.
type EndpointsDao interface {
	Dao
	GetByUUID(uuid string) (*model.Endpoint, error)
	DelByUUID(uuid string) error
	List(sid string) ([]*model.Endpoint, error)
	ListIsOnline(sid string) ([]*model.Endpoint, error)
}

<<<<<<< HEAD
// ThirdPartySvcDiscoveryCfgDao is an interface for defining method
=======
// ThirdPartyServiceDiscoveryCfgDao is an interface for defining method
>>>>>>> 9173e1e5
// for operating table 3rd_party_svc_discovery_cfg.
type ThirdPartySvcDiscoveryCfgDao interface {
	Dao
	GetByServiceID(sid string) (*model.ThirdPartySvcDiscoveryCfg, error)
}<|MERGE_RESOLUTION|>--- conflicted
+++ resolved
@@ -421,11 +421,7 @@
 	ListIsOnline(sid string) ([]*model.Endpoint, error)
 }
 
-<<<<<<< HEAD
 // ThirdPartySvcDiscoveryCfgDao is an interface for defining method
-=======
-// ThirdPartyServiceDiscoveryCfgDao is an interface for defining method
->>>>>>> 9173e1e5
 // for operating table 3rd_party_svc_discovery_cfg.
 type ThirdPartySvcDiscoveryCfgDao interface {
 	Dao
