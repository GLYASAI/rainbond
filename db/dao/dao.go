--- conflicted
+++ resolved
@@ -91,11 +91,7 @@
 //AppConfigGroupItemDao Application config item group Dao
 type AppConfigGroupItemDao interface {
 	Dao
-<<<<<<< HEAD
-	DeleteConfigItem(appID, configGroupName string) error
-=======
 	DeleteConfigGroupItem(appID, configGroupName string) error
->>>>>>> 28c88bc1
 }
 
 // VolumeTypeDao volume type dao
